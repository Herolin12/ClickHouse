#pragma once

#include <DB/Storages/IStorage.h>
#include <DB/Client/ConnectionPool.h>
#include <DB/Client/ConnectionPoolWithFailover.h>
#include <DB/Interpreters/Settings.h>
#include <DB/Interpreters/Context.h>


namespace DB
{

/** Распределённая таблица, находящаяся на нескольких серверах.
  * Использует данные заданной БД и таблицы на каждом сервере.
  *
  * Можно передать один адрес, а не несколько.
  * В этом случае, таблицу можно считать удалённой, а не распределённой.
  */
class StorageDistributed : public IStorage
{
	friend class DistributedBlockOutputStream;
	friend class DirectoryMonitor;

public:
	static StoragePtr create(
		const std::string & name_,			/// Имя таблицы.
		NamesAndTypesListPtr columns_,		/// Список столбцов.
		const NamesAndTypesList & materialized_columns_,
		const NamesAndTypesList & alias_columns_,
		const ColumnDefaults & column_defaults_,
		const String & remote_database_,	/// БД на удалённых серверах.
		const String & remote_table_,		/// Имя таблицы на удалённых серверах.
		const String & cluster_name,
		Context & context_,
		const ASTPtr & sharding_key_,
		const String & data_path_);

	static StoragePtr create(
		const std::string & name_,			/// Имя таблицы.
		NamesAndTypesListPtr columns_,		/// Список столбцов.
		const String & remote_database_,	/// БД на удалённых серверах.
		const String & remote_table_,		/// Имя таблицы на удалённых серверах.
		SharedPtr<Cluster> & owned_cluster_,
		Context & context_);

	std::string getName() const override { return "Distributed"; }
	std::string getTableName() const override { return name; }
	bool supportsSampling() const override { return true; }
	bool supportsFinal() const override { return true; }
	bool supportsPrewhere() const override { return true; }

<<<<<<< HEAD
	const NamesAndTypesList & getColumnsList() const override { return *columns; }
	NameAndTypePair getColumn(const String & column_name) const override;
	bool hasColumn(const String & column_name) const override;
=======
	const NamesAndTypesList & getColumnsListImpl() const override { return *columns; }
	NameAndTypePair getColumn(const String &column_name) const;
	bool hasColumn(const String &column_name) const;
>>>>>>> ccc770e5

	bool isRemote() const override { return true; }
	/// Сохранить временные таблицы, чтобы при следующем вызове метода read переслать их на удаленные серверы.
	void storeExternalTables(const Tables & tables_) override { external_tables = tables_; }

	BlockInputStreams read(
		const Names & column_names,
		ASTPtr query,
		const Settings & settings,
		QueryProcessingStage::Enum & processed_stage,
		size_t max_block_size = DEFAULT_BLOCK_SIZE,
		unsigned threads = 1) override;

	BlockOutputStreamPtr write(ASTPtr query) override;

	void drop() override {}
	void rename(const String & new_path_to_db, const String & new_database_name, const String & new_table_name) override { name = new_table_name; }
	/// в подтаблицах добавлять и удалять столбы нужно вручную
	/// структура подтаблиц не проверяется
	void alter(const AlterCommands & params, const String & database_name, const String & table_name, Context & context) override;

	void shutdown() override;

	const ExpressionActionsPtr & getShardingKeyExpr() const { return sharding_key_expr; }
	const String & getShardingKeyColumnName() const { return sharding_key_column_name; }
	const String & getPath() const { return path; }


private:
	StorageDistributed(
		const std::string & name_,
		NamesAndTypesListPtr columns_,
		const String & remote_database_,
		const String & remote_table_,
		Cluster & cluster_,
		Context & context_,
		const ASTPtr & sharding_key_ = nullptr,
		const String & data_path_ = String{});

	StorageDistributed(
		const std::string & name_,
		NamesAndTypesListPtr columns_,
		const NamesAndTypesList & materialized_columns_,
		const NamesAndTypesList & alias_columns_,
		const ColumnDefaults & column_defaults_,
		const String & remote_database_,
		const String & remote_table_,
		Cluster & cluster_,
		Context & context_,
		const ASTPtr & sharding_key_ = nullptr,
		const String & data_path_ = String{});


	/// create directory monitor thread by subdirectory name
	void createDirectoryMonitor(const std::string & name);
	/// create directory monitors for each existing subdirectory
	void createDirectoryMonitors();
	/// ensure directory monitor creation
	void requireDirectoryMonitor(const std::string & name);

	String name;
	NamesAndTypesListPtr columns;
	String remote_database;
	String remote_table;

	Context & context;

	/// Временные таблицы, которые необходимо отправить на сервер. Переменная очищается после каждого вызова метода read
	/// Для подготовки к отправке нужно использовтаь метод storeExternalTables
	Tables external_tables;

	/// Используется только, если таблица должна владеть объектом Cluster, которым больше никто не владеет - для реализации TableFunctionRemote.
	SharedPtr<Cluster> owned_cluster;

	/// Соединения с удалёнными серверами.
	Cluster & cluster;

	ExpressionActionsPtr sharding_key_expr;
	String sharding_key_column_name;
	bool write_enabled;
	String path;

	class DirectoryMonitor;
	std::unordered_map<std::string, std::unique_ptr<DirectoryMonitor>> directory_monitors;
};

}<|MERGE_RESOLUTION|>--- conflicted
+++ resolved
@@ -49,15 +49,9 @@
 	bool supportsFinal() const override { return true; }
 	bool supportsPrewhere() const override { return true; }
 
-<<<<<<< HEAD
-	const NamesAndTypesList & getColumnsList() const override { return *columns; }
+	const NamesAndTypesList & getColumnsListImpl() const override { return *columns; }
 	NameAndTypePair getColumn(const String & column_name) const override;
 	bool hasColumn(const String & column_name) const override;
-=======
-	const NamesAndTypesList & getColumnsListImpl() const override { return *columns; }
-	NameAndTypePair getColumn(const String &column_name) const;
-	bool hasColumn(const String &column_name) const;
->>>>>>> ccc770e5
 
 	bool isRemote() const override { return true; }
 	/// Сохранить временные таблицы, чтобы при следующем вызове метода read переслать их на удаленные серверы.
