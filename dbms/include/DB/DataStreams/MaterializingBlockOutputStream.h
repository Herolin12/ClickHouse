--- conflicted
+++ resolved
@@ -1,6 +1,10 @@
 #pragma once
 
+#include <DB/Columns/ColumnConst.h>
 #include <DB/DataStreams/IBlockOutputStream.h>
+#include <DB/DataTypes/DataTypeNullable.h>
+#include <DB/DataTypes/DataTypesNumberFixed.h>
+#include <ext/range.hpp>
 
 namespace DB
 {
@@ -10,20 +14,14 @@
 class MaterializingBlockOutputStream : public IBlockOutputStream
 {
 public:
-	MaterializingBlockOutputStream(const BlockOutputStreamPtr & output);
-	void write(const Block & block) override;
-	void flush() override;
-	void writePrefix() override;
-	void writeSuffix() override;
-	void setRowsBeforeLimit(size_t rows_before_limit) override;
-	void setTotals(const Block & totals) override;
-	void setExtremes(const Block & extremes) override;
-	String getContentType() const override;
+	MaterializingBlockOutputStream(const BlockOutputStreamPtr & output)
+		: output{output} {}
 
-<<<<<<< HEAD
-private:
-	static Block materialize(const Block & original_block);
-=======
+	void write(const Block & block) override
+	{
+			output->write(materialize(block));
+	}
+
 	void flush() 										override { output->flush(); }
 	void writePrefix() 									override { output->writePrefix(); }
 	void writeSuffix() 									override { output->writeSuffix(); }
@@ -32,10 +30,35 @@
 	void setExtremes(const Block & extremes) 			override { output->setExtremes(materialize(extremes)); }
 	void onProgress(const Progress & progress) 			override { output->onProgress(progress); }
 	String getContentType() const 						override { return output->getContentType(); }
->>>>>>> cd33a9db
 
 private:
 	BlockOutputStreamPtr output;
+
+	static Block materialize(const Block & original_block)
+	{
+		/// copy block to get rid of const
+		auto block = original_block;
+
+		for (const auto i : ext::range(0, block.columns()))
+		{
+			auto & element = block.getByPosition(i);
+			auto & src = element.column;
+			ColumnPtr converted = src->convertToFullColumnIfConst();
+			if (converted)
+			{
+				src = converted;
+				auto & type = element.type;
+				if (type->isNull())
+				{
+					/// A ColumnNull that is converted to a full column
+					/// has the type DataTypeNullable(DataTypeUInt8).
+					type = std::make_shared<DataTypeNullable>(std::make_shared<DataTypeUInt8>());
+				}
+			}
+		}
+
+		return block;
+	}
 };
 
 }