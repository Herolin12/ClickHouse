--- conflicted
+++ resolved
@@ -866,14 +866,6 @@
 		M(hashed_two_level,				true) \
 		M(concat_two_level,				true) \
 		M(serialized_two_level,			true) \
-<<<<<<< HEAD
-		M(nullable_keys128,			false) \
-		M(nullable_keys256,			false) \
-		M(nullable_concat,			false) \
-		M(nullable_keys128_two_level,	true) \
-		M(nullable_keys256_two_level,	true) \
-		M(nullable_concat_two_level,	true)
-=======
 		M(key64_hash64,				false) \
 		M(key_string_hash64,		false) \
 		M(key_fixed_string_hash64,	false) \
@@ -881,7 +873,12 @@
 		M(keys256_hash64,			false) \
 		M(concat_hash64,			false) \
 		M(serialized_hash64,		false) \
->>>>>>> cd33a9db
+		M(nullable_keys128,			false) \
+		M(nullable_keys256,			false) \
+		M(nullable_concat,			false) \
+		M(nullable_keys128_two_level,	true) \
+		M(nullable_keys256_two_level,	true) \
+		M(nullable_concat_two_level,	true)
 
 	enum class Type
 	{
@@ -1036,20 +1033,6 @@
 	void convertToTwoLevel();
 
 	#define APPLY_FOR_VARIANTS_TWO_LEVEL(M) \
-<<<<<<< HEAD
-			M(key32_two_level)				\
-			M(key64_two_level)				\
-			M(key_string_two_level)			\
-			M(key_fixed_string_two_level)	\
-			M(keys128_two_level)			\
-			M(keys256_two_level)			\
-			M(hashed_two_level)				\
-			M(concat_two_level)				\
-			M(serialized_two_level)			\
-			M(nullable_keys128_two_level)	\
-			M(nullable_keys256_two_level)	\
-			M(nullable_concat_two_level)
-=======
 		M(key32_two_level)				\
 		M(key64_two_level)				\
 		M(key_string_two_level)			\
@@ -1058,8 +1041,10 @@
 		M(keys256_two_level)			\
 		M(hashed_two_level)				\
 		M(concat_two_level)				\
-		M(serialized_two_level)
->>>>>>> cd33a9db
+		M(serialized_two_level)			\
+		M(nullable_keys128_two_level)	\
+		M(nullable_keys256_two_level)	\
+		M(nullable_concat_two_level)
 };
 
 using AggregatedDataVariantsPtr = std::shared_ptr<AggregatedDataVariants>;
