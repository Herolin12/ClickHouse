#pragma once

#include <Functions/IFunction.h>
#include <Functions/DummyJSONParser.h>
#include <Functions/SimdJSONParser.h>
#include <Functions/RapidJSONParser.h>
#include <Common/config.h>
#include <Common/CpuId.h>
#include <Common/typeid_cast.h>
#include <Core/Settings.h>
#include <Columns/ColumnConst.h>
#include <Columns/ColumnString.h>
#include <Columns/ColumnVector.h>
#include <Columns/ColumnFixedString.h>
#include <Columns/ColumnNullable.h>
#include <Columns/ColumnArray.h>
#include <Columns/ColumnTuple.h>
#include <Core/AccurateComparison.h>
#include <DataTypes/DataTypesNumber.h>
#include <DataTypes/DataTypeString.h>
#include <DataTypes/DataTypeEnum.h>
#include <DataTypes/DataTypeFactory.h>
#include <DataTypes/DataTypeNullable.h>
#include <DataTypes/DataTypeArray.h>
#include <DataTypes/DataTypeTuple.h>
#include <Interpreters/Context.h>
#include <ext/range.h>


namespace DB
{
namespace ErrorCodes
{
    extern const int ILLEGAL_COLUMN;
    extern const int ILLEGAL_TYPE_OF_ARGUMENT;
    extern const int NUMBER_OF_ARGUMENTS_DOESNT_MATCH;
}


/// Functions to parse JSONs and extract values from it.
/// The first argument of all these functions gets a JSON,
/// after that there are any number of arguments specifying path to a desired part from the JSON's root.
/// For example,
/// select JSONExtractInt('{"a": "hello", "b": [-100, 200.0, 300]}', 'b', 1) = -100
template <typename Name, template<typename> typename Impl>
class FunctionJSON : public IFunction
{
public:
    static FunctionPtr create(const Context & context_) { return std::make_shared<FunctionJSON>(context_); }
    FunctionJSON(const Context & context_) : context(context_) {}

    static constexpr auto name = Name::name;
    String getName() const override { return Name::name; }
    bool isVariadic() const override { return true; }
    size_t getNumberOfArguments() const override { return 0; }
    bool useDefaultImplementationForConstants() const override { return false; }

    DataTypePtr getReturnTypeImpl(const ColumnsWithTypeAndName & arguments) const override
    {
        return Impl<DummyJSONParser>::getType(Name::name, arguments);
    }

    void executeImpl(Block & block, const ColumnNumbers & arguments, size_t result_pos, size_t input_rows_count) override
    {
        /// Choose JSONParser.
#if USE_SIMDJSON
        if (context.getSettings().allow_simdjson && Cpu::CpuFlagsCache::have_AVX2)
        {
            Executor<SimdJSONParser>::run(block, arguments, result_pos, input_rows_count);
            return;
        }
#endif
#if USE_RAPIDJSON
        Executor<RapidJSONParser>::run(block, arguments, result_pos, input_rows_count);
#else
        Executor<DummyJSONParser>::run(block, arguments, result_pos, input_rows_count);
#endif
    }

private:
    const Context & context;

    template <typename JSONParser>
    class Executor
    {
    public:
        static void run(Block & block, const ColumnNumbers & arguments, size_t result_pos, size_t input_rows_count)
        {
            MutableColumnPtr to{block.getByPosition(result_pos).type->createColumn()};
            to->reserve(input_rows_count);

            if (arguments.size() < 1)
                throw Exception{"Function " + String(Name::name) + " requires at least one argument", ErrorCodes::NUMBER_OF_ARGUMENTS_DOESNT_MATCH};

            const auto & first_column = block.getByPosition(arguments[0]);
            if (!isString(first_column.type))
                throw Exception{"The first argument of function " + String(Name::name) + " should be a string containing JSON, illegal type: " + first_column.type->getName(),
                                ErrorCodes::ILLEGAL_TYPE_OF_ARGUMENT};

            const ColumnPtr & arg_json = first_column.column;
            auto col_json_const = typeid_cast<const ColumnConst *>(arg_json.get());
            auto col_json_string
                = typeid_cast<const ColumnString *>(col_json_const ? col_json_const->getDataColumnPtr().get() : arg_json.get());

            if (!col_json_string)
                throw Exception{"Illegal column " + arg_json->getName(), ErrorCodes::ILLEGAL_COLUMN};

            const ColumnString::Chars & chars = col_json_string->getChars();
            const ColumnString::Offsets & offsets = col_json_string->getOffsets();

            std::vector<Move> moves = prepareListOfMoves(block, arguments);

            /// Preallocate memory in parser if necessary.
            JSONParser parser;
            if (parser.need_preallocate)
                parser.preallocate(calculateMaxSize(offsets));
<<<<<<< HEAD

            Impl<JSONParser> impl;

            /// prepare() does Impl-specific preparation before handling each row.
            impl.prepare(Name::name, block, arguments, result_pos);

            for (const auto i : ext::range(0, input_rows_count))
            {
                StringRef json{reinterpret_cast<const char *>(&chars[offsets[i - 1]]), offsets[i] - offsets[i - 1] - 1};
                bool ok = parser.parse(json);

                if (ok)
                {
                    auto it = parser.getRoot();

                    /// Perform moves.
                    for (size_t j = 0; (j != moves.size()) && ok; ++j)
                    {
                        switch (moves[j].type)
                        {
                            case MoveType::ConstIndex:
                                ok = moveIteratorToElementByIndex(it, moves[j].index);
                                break;
                            case MoveType::ConstKey:
                                ok = moveIteratorToElementByKey(it, moves[j].key);
                                break;
                            case MoveType::Index:
                            {
                                const Field field = (*block.getByPosition(arguments[j + 1]).column)[i];
                                ok = moveIteratorToElementByIndex(it, field.get<Int64>());
                                break;
                            }
                            case MoveType::Key:
                            {
                                const Field field = (*block.getByPosition(arguments[j + 1]).column)[i];
                                ok = moveIteratorToElementByKey(it, field.get<String>().data());
                                break;
                            }
                        }
                    }

                    if (ok)
                        ok = impl.addValueToColumn(*to, it);
                }

                /// We add default value (=null or zero) if something goes wrong, we don't throw exceptions in these JSON functions.
                if (!ok)
                    to->insertDefault();
            }
            block.getByPosition(result_pos).column = std::move(to);
        }

    private:
        /// Represents a move of a JSON iterator described by a single argument passed to a JSON function.
        /// For example, the call JSONExtractInt('{"a": "hello", "b": [-100, 200.0, 300]}', 'b', 1)
        /// contains two moves: {MoveType::ConstKey, "b"} and {MoveType::ConstIndex, 1}.
        /// Keys and indices can be nonconst, in this case they are calculated for each row.
        enum class MoveType
        {
            Key,
            Index,
            ConstKey,
            ConstIndex,
        };

        struct Move
        {
            Move(MoveType type_, size_t index_ = 0) : type(type_), index(index_) {}
            Move(MoveType type_, const String & key_) : type(type_), key(key_) {}
            MoveType type;
            size_t index = 0;
            String key;
        };

        static std::vector<Move> prepareListOfMoves(Block & block, const ColumnNumbers & arguments)
        {
            constexpr size_t num_extra_arguments = Impl<JSONParser>::num_extra_arguments;
            const size_t num_moves = arguments.size() - num_extra_arguments - 1;
            std::vector<Move> moves;
            moves.reserve(num_moves);
            for (const auto i : ext::range(0, num_moves))
            {
                const auto & column = block.getByPosition(arguments[i + 1]);
                if (!isString(column.type) && !isInteger(column.type))
                    throw Exception{"The argument " + std::to_string(i + 2) + " of function " + String(Name::name)
                                        + " should be a string specifying key or an integer specifying index, illegal type: " + column.type->getName(),
                                    ErrorCodes::ILLEGAL_TYPE_OF_ARGUMENT};

                if (column.column->isColumnConst())
                {
                    const auto & column_const = static_cast<const ColumnConst &>(*column.column);
                    if (isString(column.type))
                        moves.emplace_back(MoveType::ConstKey, column_const.getField().get<String>());
                    else
                        moves.emplace_back(MoveType::ConstIndex, column_const.getField().get<Int64>());
                }
                else
                {
                    if (isString(column.type))
                        moves.emplace_back(MoveType::Key, "");
                    else
                        moves.emplace_back(MoveType::Index, 0);
=======

            Impl<JSONParser> impl;

            /// prepare() does Impl-specific preparation before handling each row.
            impl.prepare(Name::name, block, arguments, result_pos);

            bool json_parsed_ok = false;
            if (col_json_const)
            {
                StringRef json{reinterpret_cast<const char *>(&chars[0]), offsets[0] - 1};
                json_parsed_ok = parser.parse(json);
            }

            for (const auto i : ext::range(0, input_rows_count))
            {
                if (!col_json_const)
                {
                    StringRef json{reinterpret_cast<const char *>(&chars[offsets[i - 1]]), offsets[i] - offsets[i - 1] - 1};
                    json_parsed_ok = parser.parse(json);
                }

                bool ok = json_parsed_ok;
                if (ok)
                {
                    auto it = parser.getRoot();

                    /// Perform moves.
                    for (size_t j = 0; (j != moves.size()) && ok; ++j)
                    {
                        switch (moves[j].type)
                        {
                            case MoveType::ConstIndex:
                                ok = moveIteratorToElementByIndex(it, moves[j].index);
                                break;
                            case MoveType::ConstKey:
                                ok = moveIteratorToElementByKey(it, moves[j].key);
                                break;
                            case MoveType::Index:
                            {
                                const Field field = (*block.getByPosition(arguments[j + 1]).column)[i];
                                ok = moveIteratorToElementByIndex(it, field.get<Int64>());
                                break;
                            }
                            case MoveType::Key:
                            {
                                const Field field = (*block.getByPosition(arguments[j + 1]).column)[i];
                                ok = moveIteratorToElementByKey(it, field.get<String>().data());
                                break;
                            }
                        }
                    }

                    if (ok)
                        ok = impl.addValueToColumn(*to, it);
>>>>>>> 14113fe7
                }
            }
            return moves;
        }

        using Iterator = typename JSONParser::Iterator;

        /// Performs moves of types MoveType::Index and MoveType::ConstIndex.
        static bool moveIteratorToElementByIndex(Iterator & it, int index)
        {
            if (JSONParser::isArray(it))
            {
                if (index > 0)
                    return JSONParser::arrayElementByIndex(it, index - 1);
                else
                    return JSONParser::arrayElementByIndex(it, JSONParser::sizeOfArray(it) + index);
            }
            if (JSONParser::isObject(it))
            {
                if (index > 0)
                    return JSONParser::objectMemberByIndex(it, index - 1);
                else
                    return JSONParser::objectMemberByIndex(it, JSONParser::sizeOfObject(it) + index);
            }
            return false;
        }

<<<<<<< HEAD
        /// Performs moves of types MoveType::Key and MoveType::ConstKey.
        static bool moveIteratorToElementByKey(Iterator & it, const String & key)
        {
            if (JSONParser::isObject(it))
                return JSONParser::objectMemberByName(it, key);
            return false;
        }

=======
                /// We add default value (=null or zero) if something goes wrong, we don't throw exceptions in these JSON functions.
                if (!ok)
                    to->insertDefault();
            }
            block.getByPosition(result_pos).column = std::move(to);
        }

    private:
        /// Represents a move of a JSON iterator described by a single argument passed to a JSON function.
        /// For example, the call JSONExtractInt('{"a": "hello", "b": [-100, 200.0, 300]}', 'b', 1)
        /// contains two moves: {MoveType::ConstKey, "b"} and {MoveType::ConstIndex, 1}.
        /// Keys and indices can be nonconst, in this case they are calculated for each row.
        enum class MoveType
        {
            Key,
            Index,
            ConstKey,
            ConstIndex,
        };

        struct Move
        {
            Move(MoveType type_, size_t index_ = 0) : type(type_), index(index_) {}
            Move(MoveType type_, const String & key_) : type(type_), key(key_) {}
            MoveType type;
            size_t index = 0;
            String key;
        };

        static std::vector<Move> prepareListOfMoves(Block & block, const ColumnNumbers & arguments)
        {
            constexpr size_t num_extra_arguments = Impl<JSONParser>::num_extra_arguments;
            const size_t num_moves = arguments.size() - num_extra_arguments - 1;
            std::vector<Move> moves;
            moves.reserve(num_moves);
            for (const auto i : ext::range(0, num_moves))
            {
                const auto & column = block.getByPosition(arguments[i + 1]);
                if (!isString(column.type) && !isInteger(column.type))
                    throw Exception{"The argument " + std::to_string(i + 2) + " of function " + String(Name::name)
                                        + " should be a string specifying key or an integer specifying index, illegal type: " + column.type->getName(),
                                    ErrorCodes::ILLEGAL_TYPE_OF_ARGUMENT};

                if (column.column->isColumnConst())
                {
                    const auto & column_const = static_cast<const ColumnConst &>(*column.column);
                    if (isString(column.type))
                        moves.emplace_back(MoveType::ConstKey, column_const.getField().get<String>());
                    else
                        moves.emplace_back(MoveType::ConstIndex, column_const.getField().get<Int64>());
                }
                else
                {
                    if (isString(column.type))
                        moves.emplace_back(MoveType::Key, "");
                    else
                        moves.emplace_back(MoveType::Index, 0);
                }
            }
            return moves;
        }

        using Iterator = typename JSONParser::Iterator;

        /// Performs moves of types MoveType::Index and MoveType::ConstIndex.
        static bool moveIteratorToElementByIndex(Iterator & it, int index)
        {
            if (JSONParser::isArray(it))
            {
                if (index > 0)
                    return JSONParser::arrayElementByIndex(it, index - 1);
                else
                    return JSONParser::arrayElementByIndex(it, JSONParser::sizeOfArray(it) + index);
            }
            if (JSONParser::isObject(it))
            {
                if (index > 0)
                    return JSONParser::objectMemberByIndex(it, index - 1);
                else
                    return JSONParser::objectMemberByIndex(it, JSONParser::sizeOfObject(it) + index);
            }
            return false;
        }

        /// Performs moves of types MoveType::Key and MoveType::ConstKey.
        static bool moveIteratorToElementByKey(Iterator & it, const String & key)
        {
            if (JSONParser::isObject(it))
                return JSONParser::objectMemberByName(it, key);
            return false;
        }

>>>>>>> 14113fe7
        static size_t calculateMaxSize(const ColumnString::Offsets & offsets)
        {
            size_t max_size = 0;
            for (const auto i : ext::range(0, offsets.size()))
                if (max_size < offsets[i] - offsets[i - 1])
                    max_size = offsets[i] - offsets[i - 1];

            if (max_size < 1)
                max_size = 1;
            return max_size;
        }
    };
};


struct NameJSONHas { static constexpr auto name{"JSONHas"}; };
struct NameJSONLength { static constexpr auto name{"JSONLength"}; };
struct NameJSONKey { static constexpr auto name{"JSONKey"}; };
struct NameJSONType { static constexpr auto name{"JSONType"}; };
struct NameJSONExtractInt { static constexpr auto name{"JSONExtractInt"}; };
struct NameJSONExtractUInt { static constexpr auto name{"JSONExtractUInt"}; };
struct NameJSONExtractFloat { static constexpr auto name{"JSONExtractFloat"}; };
struct NameJSONExtractBool { static constexpr auto name{"JSONExtractBool"}; };
struct NameJSONExtractString { static constexpr auto name{"JSONExtractString"}; };
struct NameJSONExtract { static constexpr auto name{"JSONExtract"}; };
struct NameJSONExtractKeysAndValues { static constexpr auto name{"JSONExtractKeysAndValues"}; };
struct NameJSONExtractRaw { static constexpr auto name{"JSONExtractRaw"}; };


template <typename JSONParser>
class JSONHasImpl
{
public:
    static DataTypePtr getType(const char *, const ColumnsWithTypeAndName &) { return std::make_shared<DataTypeUInt8>(); }

    using Iterator = typename JSONParser::Iterator;
    static bool addValueToColumn(IColumn & dest, const Iterator &)
    {
        ColumnVector<UInt8> & col_vec = static_cast<ColumnVector<UInt8> &>(dest);
        col_vec.insertValue(1);
        return true;
    }

    static constexpr size_t num_extra_arguments = 0;
    static void prepare(const char *, const Block &, const ColumnNumbers &, size_t) {}
};


template <typename JSONParser>
class JSONLengthImpl
{
public:
    static DataTypePtr getType(const char *, const ColumnsWithTypeAndName &)
    {
        return std::make_shared<DataTypeUInt64>();
    }

    using Iterator = typename JSONParser::Iterator;
    static bool addValueToColumn(IColumn & dest, const Iterator & it)
    {
        size_t size;
        if (JSONParser::isArray(it))
            size = JSONParser::sizeOfArray(it);
        else if (JSONParser::isObject(it))
            size = JSONParser::sizeOfObject(it);
        else
            return false;

        ColumnVector<UInt64> & col_vec = static_cast<ColumnVector<UInt64> &>(dest);
        col_vec.insertValue(size);
        return true;
    }

    static constexpr size_t num_extra_arguments = 0;
    static void prepare(const char *, const Block &, const ColumnNumbers &, size_t) {}
};


template <typename JSONParser>
class JSONKeyImpl
{
public:
    static DataTypePtr getType(const char *, const ColumnsWithTypeAndName &)
    {
        return std::make_shared<DataTypeString>();
    }

    using Iterator = typename JSONParser::Iterator;
    static bool addValueToColumn(IColumn & dest, const Iterator & it)
    {
        if (!JSONParser::isObjectMember(it))
            return false;
        StringRef key = JSONParser::getKey(it);
        ColumnString & col_str = static_cast<ColumnString &>(dest);
        col_str.insertData(key.data, key.size);
        return true;
    }

    static constexpr size_t num_extra_arguments = 0;
    static void prepare(const char *, const Block &, const ColumnNumbers &, size_t) {}
};


template <typename JSONParser>
class JSONTypeImpl
{
public:
    static DataTypePtr getType(const char *, const ColumnsWithTypeAndName &)
    {
        static const std::vector<std::pair<String, Int8>> values = {
            {"Array", '['},
            {"Object", '{'},
            {"String", '"'},
            {"Int64", 'i'},
            {"UInt64", 'u'},
            {"Double", 'd'},
            {"Bool", 'b'},
            {"Null", 0}, /// the default value for the column.
        };
        return std::make_shared<DataTypeEnum<Int8>>(values);
    }

    using Iterator = typename JSONParser::Iterator;
    static bool addValueToColumn(IColumn & dest, const Iterator & it)
    {
        UInt8 type;
        if (JSONParser::isInt64(it))
            type = 'i';
        else if (JSONParser::isUInt64(it))
            type = 'u';
        else if (JSONParser::isDouble(it))
            type = 'd';
        else if (JSONParser::isBool(it))
            type = 'b';
        else if (JSONParser::isString(it))
            type = '"';
        else if (JSONParser::isArray(it))
            type = '[';
        else if (JSONParser::isObject(it))
            type = '{';
        else if (JSONParser::isNull(it))
            type = 0;
        else
            return false;

        ColumnVector<Int8> & col_vec = static_cast<ColumnVector<Int8> &>(dest);
        col_vec.insertValue(type);
        return true;
    }

    static constexpr size_t num_extra_arguments = 0;
    static void prepare(const char *, const Block &, const ColumnNumbers &, size_t) {}
};


template <typename JSONParser, typename NumberType, bool convert_bool_to_integer = false>
class JSONExtractNumericImpl
{
public:
    static DataTypePtr getType(const char *, const ColumnsWithTypeAndName &)
    {
        return std::make_shared<DataTypeNumber<NumberType>>();
    }

    using Iterator = typename JSONParser::Iterator;
    static bool addValueToColumn(IColumn & dest, const Iterator & it)
    {
        NumberType value;

        if (JSONParser::isInt64(it))
        {
            if (!accurate::convertNumeric(JSONParser::getInt64(it), value))
                return false;
        }
        else if (JSONParser::isUInt64(it))
        {
            if (!accurate::convertNumeric(JSONParser::getUInt64(it), value))
                return false;
        }
        else if (JSONParser::isDouble(it))
        {
            if (!accurate::convertNumeric(JSONParser::getDouble(it), value))
                return false;
        }
        else if (JSONParser::isBool(it) && std::is_integral_v<NumberType> && convert_bool_to_integer)
            value = static_cast<NumberType>(JSONParser::getBool(it));
        else
            return false;

        auto & col_vec = static_cast<ColumnVector<NumberType> &>(dest);
        col_vec.insertValue(value);
        return true;
    }

    static constexpr size_t num_extra_arguments = 0;
    static void prepare(const char *, const Block &, const ColumnNumbers &, size_t) {}
};

template <typename JSONParser>
using JSONExtractInt8Impl = JSONExtractNumericImpl<JSONParser, Int8>;
template <typename JSONParser>
using JSONExtractUInt8Impl = JSONExtractNumericImpl<JSONParser, UInt8>;
template <typename JSONParser>
using JSONExtractInt16Impl = JSONExtractNumericImpl<JSONParser, Int16>;
template <typename JSONParser>
using JSONExtractUInt16Impl = JSONExtractNumericImpl<JSONParser, UInt16>;
template <typename JSONParser>
using JSONExtractInt32Impl = JSONExtractNumericImpl<JSONParser, Int32>;
template <typename JSONParser>
using JSONExtractUInt32Impl = JSONExtractNumericImpl<JSONParser, UInt32>;
template <typename JSONParser>
using JSONExtractInt64Impl = JSONExtractNumericImpl<JSONParser, Int64>;
template <typename JSONParser>
using JSONExtractUInt64Impl = JSONExtractNumericImpl<JSONParser, UInt64>;
template <typename JSONParser>
using JSONExtractFloat32Impl = JSONExtractNumericImpl<JSONParser, Float32>;
template <typename JSONParser>
using JSONExtractFloat64Impl = JSONExtractNumericImpl<JSONParser, Float64>;


template <typename JSONParser>
class JSONExtractBoolImpl
{
public:
    static DataTypePtr getType(const char *, const ColumnsWithTypeAndName &)
<<<<<<< HEAD
    {
        return std::make_shared<DataTypeUInt8>();
    }

    using Iterator = typename JSONParser::Iterator;
    static bool addValueToColumn(IColumn & dest, const Iterator & it)
    {
        if (!JSONParser::isBool(it))
            return false;

        auto & col_vec = static_cast<ColumnVector<UInt8> &>(dest);
        col_vec.insertValue(static_cast<UInt8>(JSONParser::getBool(it)));
        return true;
    }

    static constexpr size_t num_extra_arguments = 0;
    static void prepare(const char *, const Block &, const ColumnNumbers &, size_t) {}
};


template <typename JSONParser>
class JSONExtractStringImpl
{
public:
    static DataTypePtr getType(const char *, const ColumnsWithTypeAndName &)
    {
        return std::make_shared<DataTypeString>();
    }

    using Iterator = typename JSONParser::Iterator;
    static bool addValueToColumn(IColumn & dest, const Iterator & it)
    {
        if (!JSONParser::isString(it))
            return false;

        StringRef str = JSONParser::getString(it);
        ColumnString & col_str = static_cast<ColumnString &>(dest);
        col_str.insertData(str.data, str.size);
        return true;
    }

    static constexpr size_t num_extra_arguments = 0;
    static void prepare(const char *, const Block &, const ColumnNumbers &, size_t) {}
};


/// Nodes of the extract tree. We need the extract tree to extract from JSON complex values containing array, tuples or nullables.
template <typename JSONParser>
struct JSONExtractTree
{
    using Iterator = typename JSONParser::Iterator;

    class Node
    {
    public:
        Node() {}
        virtual ~Node() {}
        virtual bool addValueToColumn(IColumn &, const Iterator &) = 0;
    };

    template <typename NumberType>
    class NumericNode : public Node
    {
    public:
        bool addValueToColumn(IColumn & dest, const Iterator & it) override
        {
            return JSONExtractNumericImpl<JSONParser, NumberType, true>::addValueToColumn(dest, it);
        }
    };

    class StringNode : public Node
    {
    public:
        bool addValueToColumn(IColumn & dest, const Iterator & it) override
        {
            return JSONExtractStringImpl<JSONParser>::addValueToColumn(dest, it);
        }
    };

    class FixedStringNode : public Node
    {
    public:
        bool addValueToColumn(IColumn & dest, const Iterator & it) override
        {
            if (!JSONParser::isString(it))
                return false;
            auto & col_str = static_cast<ColumnFixedString &>(dest);
            StringRef str = JSONParser::getString(it);
            if (str.size > col_str.getN())
                return false;
            col_str.insertData(str.data, str.size);
            return true;
        }
    };

    template <typename Type>
    class EnumNode : public Node
    {
    public:
        EnumNode(const std::vector<std::pair<String, Type>> & name_value_pairs_) : name_value_pairs(name_value_pairs_)
        {
            for (const auto & name_value_pair : name_value_pairs)
            {
                name_to_value_map.emplace(name_value_pair.first, name_value_pair.second);
                only_values.emplace(name_value_pair.second);
            }
        }

        bool addValueToColumn(IColumn & dest, const Iterator & it) override
        {
            auto & col_vec = static_cast<ColumnVector<Type> &>(dest);

            if (JSONParser::isInt64(it))
            {
                Type value;
                if (!accurate::convertNumeric(JSONParser::getInt64(it), value) || !only_values.count(value))
                    return false;
                col_vec.insertValue(value);
                return true;
            }

            if (JSONParser::isUInt64(it))
            {
                Type value;
                if (!accurate::convertNumeric(JSONParser::getUInt64(it), value) || !only_values.count(value))
=======
    {
        return std::make_shared<DataTypeUInt8>();
    }

    using Iterator = typename JSONParser::Iterator;
    static bool addValueToColumn(IColumn & dest, const Iterator & it)
    {
        if (!JSONParser::isBool(it))
            return false;

        auto & col_vec = static_cast<ColumnVector<UInt8> &>(dest);
        col_vec.insertValue(static_cast<UInt8>(JSONParser::getBool(it)));
        return true;
    }

    static constexpr size_t num_extra_arguments = 0;
    static void prepare(const char *, const Block &, const ColumnNumbers &, size_t) {}
};


template <typename JSONParser>
class JSONExtractStringImpl
{
public:
    static DataTypePtr getType(const char *, const ColumnsWithTypeAndName &)
    {
        return std::make_shared<DataTypeString>();
    }

    using Iterator = typename JSONParser::Iterator;
    static bool addValueToColumn(IColumn & dest, const Iterator & it)
    {
        if (!JSONParser::isString(it))
            return false;

        StringRef str = JSONParser::getString(it);
        ColumnString & col_str = static_cast<ColumnString &>(dest);
        col_str.insertData(str.data, str.size);
        return true;
    }

    static constexpr size_t num_extra_arguments = 0;
    static void prepare(const char *, const Block &, const ColumnNumbers &, size_t) {}
};


/// Nodes of the extract tree. We need the extract tree to extract from JSON complex values containing array, tuples or nullables.
template <typename JSONParser>
struct JSONExtractTree
{
    using Iterator = typename JSONParser::Iterator;

    class Node
    {
    public:
        Node() {}
        virtual ~Node() {}
        virtual bool addValueToColumn(IColumn &, const Iterator &) = 0;
    };

    template <typename NumberType>
    class NumericNode : public Node
    {
    public:
        bool addValueToColumn(IColumn & dest, const Iterator & it) override
        {
            return JSONExtractNumericImpl<JSONParser, NumberType, true>::addValueToColumn(dest, it);
        }
    };

    class StringNode : public Node
    {
    public:
        bool addValueToColumn(IColumn & dest, const Iterator & it) override
        {
            return JSONExtractStringImpl<JSONParser>::addValueToColumn(dest, it);
        }
    };

    class FixedStringNode : public Node
    {
    public:
        bool addValueToColumn(IColumn & dest, const Iterator & it) override
        {
            if (!JSONParser::isString(it))
                return false;
            auto & col_str = static_cast<ColumnFixedString &>(dest);
            StringRef str = JSONParser::getString(it);
            if (str.size > col_str.getN())
                return false;
            col_str.insertData(str.data, str.size);
            return true;
        }
    };

    template <typename Type>
    class EnumNode : public Node
    {
    public:
        EnumNode(const std::vector<std::pair<String, Type>> & name_value_pairs_) : name_value_pairs(name_value_pairs_)
        {
            for (const auto & name_value_pair : name_value_pairs)
            {
                name_to_value_map.emplace(name_value_pair.first, name_value_pair.second);
                only_values.emplace(name_value_pair.second);
            }
        }

        bool addValueToColumn(IColumn & dest, const Iterator & it) override
        {
            auto & col_vec = static_cast<ColumnVector<Type> &>(dest);

            if (JSONParser::isInt64(it))
            {
                Type value;
                if (!accurate::convertNumeric(JSONParser::getInt64(it), value) || !only_values.count(value))
>>>>>>> 14113fe7
                    return false;
                col_vec.insertValue(value);
                return true;
            }

<<<<<<< HEAD
            if (JSONParser::isString(it))
            {
                auto value = name_to_value_map.find(JSONParser::getString(it));
                if (value == name_to_value_map.end())
                    return false;
                col_vec.insertValue(value->second);
                return true;
            }

=======
            if (JSONParser::isUInt64(it))
            {
                Type value;
                if (!accurate::convertNumeric(JSONParser::getUInt64(it), value) || !only_values.count(value))
                    return false;
                col_vec.insertValue(value);
                return true;
            }

            if (JSONParser::isString(it))
            {
                auto value = name_to_value_map.find(JSONParser::getString(it));
                if (value == name_to_value_map.end())
                    return false;
                col_vec.insertValue(value->second);
                return true;
            }

>>>>>>> 14113fe7
            return false;
        }

    private:
        std::vector<std::pair<String, Type>> name_value_pairs;
        std::unordered_map<StringRef, Type> name_to_value_map;
        std::unordered_set<Type> only_values;
    };

    class NullableNode : public Node
    {
    public:
        NullableNode(std::unique_ptr<Node> nested_) : nested(std::move(nested_)) {}

        bool addValueToColumn(IColumn & dest, const Iterator & it) override
        {
            ColumnNullable & col_null = static_cast<ColumnNullable &>(dest);
            if (!nested->addValueToColumn(col_null.getNestedColumn(), it))
                return false;
            col_null.getNullMapColumn().insertValue(0);
            return true;
        }

    private:
        std::unique_ptr<Node> nested;
    };

    class ArrayNode : public Node
    {
    public:
        ArrayNode(std::unique_ptr<Node> nested_) : nested(std::move(nested_)) {}

        bool addValueToColumn(IColumn & dest, const Iterator & it) override
        {
            if (!JSONParser::isArray(it))
                return false;

            Iterator it2 = it;
            if (!JSONParser::firstArrayElement(it2))
                return false;

            ColumnArray & col_arr = static_cast<ColumnArray &>(dest);
            auto & data = col_arr.getData();
            size_t old_size = data.size();
            bool were_valid_elements = false;

            do
            {
                if (nested->addValueToColumn(data, it2))
                    were_valid_elements = true;
                else
                    data.insertDefault();
            }
            while (JSONParser::nextArrayElement(it2));

            if (!were_valid_elements)
<<<<<<< HEAD
            {
                data.popBack(data.size() - old_size);
                return false;
            }

            col_arr.getOffsets().push_back(data.size());
            return true;
        }

    private:
        std::unique_ptr<Node> nested;
    };

    class TupleNode : public Node
    {
    public:
        TupleNode(std::vector<std::unique_ptr<Node>> nested_, const std::vector<String> & explicit_names_) : nested(std::move(nested_)), explicit_names(explicit_names_)
        {
            for (size_t i = 0; i != explicit_names.size(); ++i)
                name_to_index_map.emplace(explicit_names[i], i);
        }

        bool addValueToColumn(IColumn & dest, const Iterator & it) override
        {
            ColumnTuple & tuple = static_cast<ColumnTuple &>(dest);
            size_t old_size = dest.size();
            bool were_valid_elements = false;

            auto set_size = [&](size_t size)
            {
=======
            {
                data.popBack(data.size() - old_size);
                return false;
            }

            col_arr.getOffsets().push_back(data.size());
            return true;
        }

    private:
        std::unique_ptr<Node> nested;
    };

    class TupleNode : public Node
    {
    public:
        TupleNode(std::vector<std::unique_ptr<Node>> nested_, const std::vector<String> & explicit_names_) : nested(std::move(nested_)), explicit_names(explicit_names_)
        {
            for (size_t i = 0; i != explicit_names.size(); ++i)
                name_to_index_map.emplace(explicit_names[i], i);
        }

        bool addValueToColumn(IColumn & dest, const Iterator & it) override
        {
            ColumnTuple & tuple = static_cast<ColumnTuple &>(dest);
            size_t old_size = dest.size();
            bool were_valid_elements = false;

            auto set_size = [&](size_t size)
            {
>>>>>>> 14113fe7
                for (size_t i = 0; i != tuple.tupleSize(); ++i)
                {
                    auto & col = tuple.getColumn(i);
                    if (col.size() != size)
                    {
                        if (col.size() > size)
                            col.popBack(col.size() - size);
                        else
                            while (col.size() < size)
                                col.insertDefault();
                    }
                }
            };

            if (JSONParser::isArray(it))
            {
                Iterator it2 = it;
                if (!JSONParser::firstArrayElement(it2))
                    return false;

                size_t index = 0;
                do
                {
                    if (nested[index]->addValueToColumn(tuple.getColumn(index), it2))
                        were_valid_elements = true;
                    else
                        tuple.getColumn(index).insertDefault();
                    ++index;
                }
                while (JSONParser::nextArrayElement(it2));

                set_size(old_size + static_cast<size_t>(were_valid_elements));
                return were_valid_elements;
            }

            if (JSONParser::isObject(it))
            {
                if (name_to_index_map.empty())
                {
                    Iterator it2 = it;
                    if (!JSONParser::firstObjectMember(it2))
                        return false;

                    size_t index = 0;
                    do
                    {
                        if (nested[index]->addValueToColumn(tuple.getColumn(index), it2))
                            were_valid_elements = true;
                        else
                            tuple.getColumn(index).insertDefault();
                        ++index;
                    }
                    while (JSONParser::nextObjectMember(it2));
                }
                else
                {
                    Iterator it2 = it;
                    StringRef key;
                    if (!JSONParser::firstObjectMember(it2, key))
                        return false;

                    do
                    {
                        auto index = name_to_index_map.find(key);
                        if (index != name_to_index_map.end())
                        {
                            if (nested[index->second]->addValueToColumn(tuple.getColumn(index->second), it2))
                                were_valid_elements = true;
                        }
                    }
                    while (JSONParser::nextObjectMember(it2, key));
                }

                set_size(old_size + static_cast<size_t>(were_valid_elements));
                return were_valid_elements;
            }

            return false;
        }

    private:
        std::vector<std::unique_ptr<Node>> nested;
        std::vector<String> explicit_names;
        std::unordered_map<StringRef, size_t> name_to_index_map;
    };

    static std::unique_ptr<Node> build(const char * function_name, const DataTypePtr & type)
    {
        switch (type->getTypeId())
        {
            case TypeIndex::UInt8: return std::make_unique<NumericNode<UInt8>>();
            case TypeIndex::UInt16: return std::make_unique<NumericNode<UInt16>>();
            case TypeIndex::UInt32: return std::make_unique<NumericNode<UInt32>>();
            case TypeIndex::UInt64: return std::make_unique<NumericNode<UInt64>>();
            case TypeIndex::Int8: return std::make_unique<NumericNode<Int8>>();
            case TypeIndex::Int16: return std::make_unique<NumericNode<Int16>>();
            case TypeIndex::Int32: return std::make_unique<NumericNode<Int32>>();
            case TypeIndex::Int64: return std::make_unique<NumericNode<Int64>>();
            case TypeIndex::Float32: return std::make_unique<NumericNode<Float32>>();
            case TypeIndex::Float64: return std::make_unique<NumericNode<Float64>>();
            case TypeIndex::String: return std::make_unique<StringNode>();
            case TypeIndex::FixedString: return std::make_unique<FixedStringNode>();
            case TypeIndex::Enum8:
                return std::make_unique<EnumNode<Int8>>(static_cast<const DataTypeEnum8 &>(*type).getValues());
            case TypeIndex::Enum16:
                return std::make_unique<EnumNode<Int16>>(static_cast<const DataTypeEnum16 &>(*type).getValues());
            case TypeIndex::Nullable:
            {
                return std::make_unique<NullableNode>(build(function_name, static_cast<const DataTypeNullable &>(*type).getNestedType()));
            }
            case TypeIndex::Array:
            {
                return std::make_unique<ArrayNode>(build(function_name, static_cast<const DataTypeArray &>(*type).getNestedType()));
            }
            case TypeIndex::Tuple:
            {
                const auto & tuple = static_cast<const DataTypeTuple &>(*type);
                const auto & tuple_elements = tuple.getElements();
                std::vector<std::unique_ptr<Node>> elements;
                for (const auto & tuple_element : tuple_elements)
                    elements.emplace_back(build(function_name, tuple_element));
                return std::make_unique<TupleNode>(std::move(elements), tuple.haveExplicitNames() ? tuple.getElementNames() : Strings{});
            }
            default:
                throw Exception{"Function " + String(function_name) + " doesn't support the return type schema: " + type->getName(), ErrorCodes::ILLEGAL_TYPE_OF_ARGUMENT};
        }
    }
};

template <typename JSONParser>
class JSONExtractImpl
{
public:
    static constexpr size_t num_extra_arguments = 1;

    static DataTypePtr getType(const char * function_name, const ColumnsWithTypeAndName & arguments)
    {
        if (arguments.size() < 2)
            throw Exception{"Function " + String(function_name) + " requires at least two arguments", ErrorCodes::NUMBER_OF_ARGUMENTS_DOESNT_MATCH};

        const auto & col = arguments.back();
        auto col_type_const = typeid_cast<const ColumnConst *>(col.column.get());
        if (!col_type_const || !isString(col.type))
            throw Exception{"The last argument of function " + String(function_name)
                                + " should be a constant string specifying the return data type, illegal value: " + col.column->getName(),
                            ErrorCodes::ILLEGAL_COLUMN};

        return DataTypeFactory::instance().get(col_type_const->getValue<String>());
    }

    void prepare(const char * function_name, const Block & block, const ColumnNumbers &, size_t result_pos)
    {
        extract_tree = JSONExtractTree<JSONParser>::build(function_name, block.getByPosition(result_pos).type);
    }

    using Iterator = typename JSONParser::Iterator;
    bool addValueToColumn(IColumn & dest, const Iterator & it)
    {
        return extract_tree->addValueToColumn(dest, it);
    }

protected:
    std::unique_ptr<typename JSONExtractTree<JSONParser>::Node> extract_tree;
};


template <typename JSONParser>
class JSONExtractKeysAndValuesImpl
{
public:
    static constexpr size_t num_extra_arguments = 1;

    static DataTypePtr getType(const char * function_name, const ColumnsWithTypeAndName & arguments)
    {
        if (arguments.size() < 2)
            throw Exception{"Function " + String(function_name) + " requires at least two arguments", ErrorCodes::NUMBER_OF_ARGUMENTS_DOESNT_MATCH};

        const auto & col = arguments.back();
        auto col_type_const = typeid_cast<const ColumnConst *>(col.column.get());
        if (!col_type_const || !isString(col.type))
            throw Exception{"The last argument of function " + String(function_name)
                                + " should be a constant string specifying the values' data type, illegal value: " + col.column->getName(),
                            ErrorCodes::ILLEGAL_COLUMN};

        DataTypePtr value_type = DataTypeFactory::instance().get(col_type_const->getValue<String>());
        DataTypePtr key_type = std::make_unique<DataTypeString>();
        DataTypePtr tuple_type = std::make_unique<DataTypeTuple>(DataTypes{key_type, value_type});
        return std::make_unique<DataTypeArray>(tuple_type);
    }

    void prepare(const char * function_name, const Block & block, const ColumnNumbers &, size_t result_pos)
    {
        const auto & result_type = block.getByPosition(result_pos).type;
        const auto tuple_type = typeid_cast<const DataTypeArray *>(result_type.get())->getNestedType();
        const auto value_type = typeid_cast<const DataTypeTuple *>(tuple_type.get())->getElements()[1];
        extract_tree = JSONExtractTree<JSONParser>::build(function_name, value_type);
    }

    using Iterator = typename JSONParser::Iterator;
    bool addValueToColumn(IColumn & dest, const Iterator & it)
    {
        if (!JSONParser::isObject(it))
            return false;

        auto & col_arr = static_cast<ColumnArray &>(dest);
        auto & col_tuple = static_cast<ColumnTuple &>(col_arr.getData());
        size_t old_size = col_tuple.size();
        auto & col_key = static_cast<ColumnString &>(col_tuple.getColumn(0));
        auto & col_value = col_tuple.getColumn(1);

        StringRef key;
        Iterator it2 = it;
        if (!JSONParser::firstObjectMember(it2, key))
            return false;

        do
        {
            if (extract_tree->addValueToColumn(col_value, it2))
                col_key.insertData(key.data, key.size);
        }
        while (JSONParser::nextObjectMember(it2, key));

        if (col_tuple.size() == old_size)
            return false;

        col_arr.getOffsets().push_back(col_tuple.size());
        return true;
    }

private:
    std::unique_ptr<typename JSONExtractTree<JSONParser>::Node> extract_tree;
};


template <typename JSONParser>
class JSONExtractRawImpl
{
public:
    static DataTypePtr getType(const char *, const ColumnsWithTypeAndName &)
    {
        return std::make_shared<DataTypeString>();
    }

    using Iterator = typename JSONParser::Iterator;
    static bool addValueToColumn(IColumn & dest, const Iterator & it)
    {
        ColumnString & col_str = static_cast<ColumnString &>(dest);
        auto & chars = col_str.getChars();
        WriteBufferFromVector<ColumnString::Chars> buf(chars, WriteBufferFromVector<ColumnString::Chars>::AppendModeTag());
        traverse(it, buf);
        buf.finish();
        chars.push_back(0);
        col_str.getOffsets().push_back(chars.size());
        return true;
    }

    static constexpr size_t num_extra_arguments = 0;
    static void prepare(const char *, const Block &, const ColumnNumbers &, size_t) {}

private:
    static void traverse(const Iterator & it, WriteBuffer & buf)
    {
        if (JSONParser::isInt64(it))
        {
            writeIntText(JSONParser::getInt64(it), buf);
            return;
        }
        if (JSONParser::isUInt64(it))
        {
            writeIntText(JSONParser::getUInt64(it), buf);
            return;
        }
        if (JSONParser::isDouble(it))
        {
            writeFloatText(JSONParser::getDouble(it), buf);
            return;
        }
        if (JSONParser::isBool(it))
        {
            if (JSONParser::getBool(it))
                writeCString("true", buf);
            else
                writeCString("false", buf);
            return;
        }
        if (JSONParser::isString(it))
        {
            writeJSONString(JSONParser::getString(it), buf, format_settings());
            return;
        }
        if (JSONParser::isArray(it))
        {
            writeChar('[', buf);
            Iterator it2 = it;
            if (JSONParser::firstArrayElement(it2))
            {
                traverse(it2, buf);
                while (JSONParser::nextArrayElement(it2))
                {
                    writeChar(',', buf);
                    traverse(it2, buf);
                }
            }
            writeChar(']', buf);
            return;
        }
        if (JSONParser::isObject(it))
        {
            writeChar('{', buf);
            Iterator it2 = it;
            StringRef key;
            if (JSONParser::firstObjectMember(it2, key))
            {
                writeJSONString(key, buf, format_settings());
                writeChar(':', buf);
                traverse(it2, buf);
                while (JSONParser::nextObjectMember(it2, key))
                {
                    writeChar(',', buf);
                    writeJSONString(key, buf, format_settings());
                    writeChar(':', buf);
                    traverse(it2, buf);
                }
            }
            writeChar('}', buf);
            return;
        }
        if (JSONParser::isNull(it))
        {
            writeCString("null", buf);
            return;
        }
    }

    static const FormatSettings & format_settings()
    {
        static const FormatSettings the_instance = []
        {
            FormatSettings settings;
            settings.json.escape_forward_slashes = false;
            return settings;
        }();
        return the_instance;
    }
};

}<|MERGE_RESOLUTION|>--- conflicted
+++ resolved
@@ -114,18 +114,28 @@
             JSONParser parser;
             if (parser.need_preallocate)
                 parser.preallocate(calculateMaxSize(offsets));
-<<<<<<< HEAD
 
             Impl<JSONParser> impl;
 
             /// prepare() does Impl-specific preparation before handling each row.
             impl.prepare(Name::name, block, arguments, result_pos);
 
+            bool json_parsed_ok = false;
+            if (col_json_const)
+            {
+                StringRef json{reinterpret_cast<const char *>(&chars[0]), offsets[0] - 1};
+                json_parsed_ok = parser.parse(json);
+            }
+
             for (const auto i : ext::range(0, input_rows_count))
             {
-                StringRef json{reinterpret_cast<const char *>(&chars[offsets[i - 1]]), offsets[i] - offsets[i - 1] - 1};
-                bool ok = parser.parse(json);
-
+                if (!col_json_const)
+                {
+                    StringRef json{reinterpret_cast<const char *>(&chars[offsets[i - 1]]), offsets[i] - offsets[i - 1] - 1};
+                    json_parsed_ok = parser.parse(json);
+                }
+
+                bool ok = json_parsed_ok;
                 if (ok)
                 {
                     auto it = parser.getRoot();
@@ -217,62 +227,6 @@
                         moves.emplace_back(MoveType::Key, "");
                     else
                         moves.emplace_back(MoveType::Index, 0);
-=======
-
-            Impl<JSONParser> impl;
-
-            /// prepare() does Impl-specific preparation before handling each row.
-            impl.prepare(Name::name, block, arguments, result_pos);
-
-            bool json_parsed_ok = false;
-            if (col_json_const)
-            {
-                StringRef json{reinterpret_cast<const char *>(&chars[0]), offsets[0] - 1};
-                json_parsed_ok = parser.parse(json);
-            }
-
-            for (const auto i : ext::range(0, input_rows_count))
-            {
-                if (!col_json_const)
-                {
-                    StringRef json{reinterpret_cast<const char *>(&chars[offsets[i - 1]]), offsets[i] - offsets[i - 1] - 1};
-                    json_parsed_ok = parser.parse(json);
-                }
-
-                bool ok = json_parsed_ok;
-                if (ok)
-                {
-                    auto it = parser.getRoot();
-
-                    /// Perform moves.
-                    for (size_t j = 0; (j != moves.size()) && ok; ++j)
-                    {
-                        switch (moves[j].type)
-                        {
-                            case MoveType::ConstIndex:
-                                ok = moveIteratorToElementByIndex(it, moves[j].index);
-                                break;
-                            case MoveType::ConstKey:
-                                ok = moveIteratorToElementByKey(it, moves[j].key);
-                                break;
-                            case MoveType::Index:
-                            {
-                                const Field field = (*block.getByPosition(arguments[j + 1]).column)[i];
-                                ok = moveIteratorToElementByIndex(it, field.get<Int64>());
-                                break;
-                            }
-                            case MoveType::Key:
-                            {
-                                const Field field = (*block.getByPosition(arguments[j + 1]).column)[i];
-                                ok = moveIteratorToElementByKey(it, field.get<String>().data());
-                                break;
-                            }
-                        }
-                    }
-
-                    if (ok)
-                        ok = impl.addValueToColumn(*to, it);
->>>>>>> 14113fe7
                 }
             }
             return moves;
@@ -300,7 +254,6 @@
             return false;
         }
 
-<<<<<<< HEAD
         /// Performs moves of types MoveType::Key and MoveType::ConstKey.
         static bool moveIteratorToElementByKey(Iterator & it, const String & key)
         {
@@ -309,100 +262,6 @@
             return false;
         }
 
-=======
-                /// We add default value (=null or zero) if something goes wrong, we don't throw exceptions in these JSON functions.
-                if (!ok)
-                    to->insertDefault();
-            }
-            block.getByPosition(result_pos).column = std::move(to);
-        }
-
-    private:
-        /// Represents a move of a JSON iterator described by a single argument passed to a JSON function.
-        /// For example, the call JSONExtractInt('{"a": "hello", "b": [-100, 200.0, 300]}', 'b', 1)
-        /// contains two moves: {MoveType::ConstKey, "b"} and {MoveType::ConstIndex, 1}.
-        /// Keys and indices can be nonconst, in this case they are calculated for each row.
-        enum class MoveType
-        {
-            Key,
-            Index,
-            ConstKey,
-            ConstIndex,
-        };
-
-        struct Move
-        {
-            Move(MoveType type_, size_t index_ = 0) : type(type_), index(index_) {}
-            Move(MoveType type_, const String & key_) : type(type_), key(key_) {}
-            MoveType type;
-            size_t index = 0;
-            String key;
-        };
-
-        static std::vector<Move> prepareListOfMoves(Block & block, const ColumnNumbers & arguments)
-        {
-            constexpr size_t num_extra_arguments = Impl<JSONParser>::num_extra_arguments;
-            const size_t num_moves = arguments.size() - num_extra_arguments - 1;
-            std::vector<Move> moves;
-            moves.reserve(num_moves);
-            for (const auto i : ext::range(0, num_moves))
-            {
-                const auto & column = block.getByPosition(arguments[i + 1]);
-                if (!isString(column.type) && !isInteger(column.type))
-                    throw Exception{"The argument " + std::to_string(i + 2) + " of function " + String(Name::name)
-                                        + " should be a string specifying key or an integer specifying index, illegal type: " + column.type->getName(),
-                                    ErrorCodes::ILLEGAL_TYPE_OF_ARGUMENT};
-
-                if (column.column->isColumnConst())
-                {
-                    const auto & column_const = static_cast<const ColumnConst &>(*column.column);
-                    if (isString(column.type))
-                        moves.emplace_back(MoveType::ConstKey, column_const.getField().get<String>());
-                    else
-                        moves.emplace_back(MoveType::ConstIndex, column_const.getField().get<Int64>());
-                }
-                else
-                {
-                    if (isString(column.type))
-                        moves.emplace_back(MoveType::Key, "");
-                    else
-                        moves.emplace_back(MoveType::Index, 0);
-                }
-            }
-            return moves;
-        }
-
-        using Iterator = typename JSONParser::Iterator;
-
-        /// Performs moves of types MoveType::Index and MoveType::ConstIndex.
-        static bool moveIteratorToElementByIndex(Iterator & it, int index)
-        {
-            if (JSONParser::isArray(it))
-            {
-                if (index > 0)
-                    return JSONParser::arrayElementByIndex(it, index - 1);
-                else
-                    return JSONParser::arrayElementByIndex(it, JSONParser::sizeOfArray(it) + index);
-            }
-            if (JSONParser::isObject(it))
-            {
-                if (index > 0)
-                    return JSONParser::objectMemberByIndex(it, index - 1);
-                else
-                    return JSONParser::objectMemberByIndex(it, JSONParser::sizeOfObject(it) + index);
-            }
-            return false;
-        }
-
-        /// Performs moves of types MoveType::Key and MoveType::ConstKey.
-        static bool moveIteratorToElementByKey(Iterator & it, const String & key)
-        {
-            if (JSONParser::isObject(it))
-                return JSONParser::objectMemberByName(it, key);
-            return false;
-        }
-
->>>>>>> 14113fe7
         static size_t calculateMaxSize(const ColumnString::Offsets & offsets)
         {
             size_t max_size = 0;
@@ -628,7 +487,6 @@
 {
 public:
     static DataTypePtr getType(const char *, const ColumnsWithTypeAndName &)
-<<<<<<< HEAD
     {
         return std::make_shared<DataTypeUInt8>();
     }
@@ -754,130 +612,11 @@
             {
                 Type value;
                 if (!accurate::convertNumeric(JSONParser::getUInt64(it), value) || !only_values.count(value))
-=======
-    {
-        return std::make_shared<DataTypeUInt8>();
-    }
-
-    using Iterator = typename JSONParser::Iterator;
-    static bool addValueToColumn(IColumn & dest, const Iterator & it)
-    {
-        if (!JSONParser::isBool(it))
-            return false;
-
-        auto & col_vec = static_cast<ColumnVector<UInt8> &>(dest);
-        col_vec.insertValue(static_cast<UInt8>(JSONParser::getBool(it)));
-        return true;
-    }
-
-    static constexpr size_t num_extra_arguments = 0;
-    static void prepare(const char *, const Block &, const ColumnNumbers &, size_t) {}
-};
-
-
-template <typename JSONParser>
-class JSONExtractStringImpl
-{
-public:
-    static DataTypePtr getType(const char *, const ColumnsWithTypeAndName &)
-    {
-        return std::make_shared<DataTypeString>();
-    }
-
-    using Iterator = typename JSONParser::Iterator;
-    static bool addValueToColumn(IColumn & dest, const Iterator & it)
-    {
-        if (!JSONParser::isString(it))
-            return false;
-
-        StringRef str = JSONParser::getString(it);
-        ColumnString & col_str = static_cast<ColumnString &>(dest);
-        col_str.insertData(str.data, str.size);
-        return true;
-    }
-
-    static constexpr size_t num_extra_arguments = 0;
-    static void prepare(const char *, const Block &, const ColumnNumbers &, size_t) {}
-};
-
-
-/// Nodes of the extract tree. We need the extract tree to extract from JSON complex values containing array, tuples or nullables.
-template <typename JSONParser>
-struct JSONExtractTree
-{
-    using Iterator = typename JSONParser::Iterator;
-
-    class Node
-    {
-    public:
-        Node() {}
-        virtual ~Node() {}
-        virtual bool addValueToColumn(IColumn &, const Iterator &) = 0;
-    };
-
-    template <typename NumberType>
-    class NumericNode : public Node
-    {
-    public:
-        bool addValueToColumn(IColumn & dest, const Iterator & it) override
-        {
-            return JSONExtractNumericImpl<JSONParser, NumberType, true>::addValueToColumn(dest, it);
-        }
-    };
-
-    class StringNode : public Node
-    {
-    public:
-        bool addValueToColumn(IColumn & dest, const Iterator & it) override
-        {
-            return JSONExtractStringImpl<JSONParser>::addValueToColumn(dest, it);
-        }
-    };
-
-    class FixedStringNode : public Node
-    {
-    public:
-        bool addValueToColumn(IColumn & dest, const Iterator & it) override
-        {
-            if (!JSONParser::isString(it))
-                return false;
-            auto & col_str = static_cast<ColumnFixedString &>(dest);
-            StringRef str = JSONParser::getString(it);
-            if (str.size > col_str.getN())
-                return false;
-            col_str.insertData(str.data, str.size);
-            return true;
-        }
-    };
-
-    template <typename Type>
-    class EnumNode : public Node
-    {
-    public:
-        EnumNode(const std::vector<std::pair<String, Type>> & name_value_pairs_) : name_value_pairs(name_value_pairs_)
-        {
-            for (const auto & name_value_pair : name_value_pairs)
-            {
-                name_to_value_map.emplace(name_value_pair.first, name_value_pair.second);
-                only_values.emplace(name_value_pair.second);
-            }
-        }
-
-        bool addValueToColumn(IColumn & dest, const Iterator & it) override
-        {
-            auto & col_vec = static_cast<ColumnVector<Type> &>(dest);
-
-            if (JSONParser::isInt64(it))
-            {
-                Type value;
-                if (!accurate::convertNumeric(JSONParser::getInt64(it), value) || !only_values.count(value))
->>>>>>> 14113fe7
                     return false;
                 col_vec.insertValue(value);
                 return true;
             }
 
-<<<<<<< HEAD
             if (JSONParser::isString(it))
             {
                 auto value = name_to_value_map.find(JSONParser::getString(it));
@@ -887,26 +626,6 @@
                 return true;
             }
 
-=======
-            if (JSONParser::isUInt64(it))
-            {
-                Type value;
-                if (!accurate::convertNumeric(JSONParser::getUInt64(it), value) || !only_values.count(value))
-                    return false;
-                col_vec.insertValue(value);
-                return true;
-            }
-
-            if (JSONParser::isString(it))
-            {
-                auto value = name_to_value_map.find(JSONParser::getString(it));
-                if (value == name_to_value_map.end())
-                    return false;
-                col_vec.insertValue(value->second);
-                return true;
-            }
-
->>>>>>> 14113fe7
             return false;
         }
 
@@ -963,7 +682,6 @@
             while (JSONParser::nextArrayElement(it2));
 
             if (!were_valid_elements)
-<<<<<<< HEAD
             {
                 data.popBack(data.size() - old_size);
                 return false;
@@ -994,38 +712,6 @@
 
             auto set_size = [&](size_t size)
             {
-=======
-            {
-                data.popBack(data.size() - old_size);
-                return false;
-            }
-
-            col_arr.getOffsets().push_back(data.size());
-            return true;
-        }
-
-    private:
-        std::unique_ptr<Node> nested;
-    };
-
-    class TupleNode : public Node
-    {
-    public:
-        TupleNode(std::vector<std::unique_ptr<Node>> nested_, const std::vector<String> & explicit_names_) : nested(std::move(nested_)), explicit_names(explicit_names_)
-        {
-            for (size_t i = 0; i != explicit_names.size(); ++i)
-                name_to_index_map.emplace(explicit_names[i], i);
-        }
-
-        bool addValueToColumn(IColumn & dest, const Iterator & it) override
-        {
-            ColumnTuple & tuple = static_cast<ColumnTuple &>(dest);
-            size_t old_size = dest.size();
-            bool were_valid_elements = false;
-
-            auto set_size = [&](size_t size)
-            {
->>>>>>> 14113fe7
                 for (size_t i = 0; i != tuple.tupleSize(); ++i)
                 {
                     auto & col = tuple.getColumn(i);
