#include <Columns/ColumnsNumber.h>
#include <Columns/ColumnsCommon.h>
#include <Columns/ColumnConst.h>
#include <Columns/FilterDescription.h>
#include <Interpreters/ExpressionActions.h>
#include <Common/typeid_cast.h>

#include <DataStreams/FilterBlockInputStream.h>


namespace DB
{

namespace ErrorCodes
{
    extern const int ILLEGAL_TYPE_OF_COLUMN_FOR_FILTER;
}


<<<<<<< HEAD
FilterBlockInputStream::FilterBlockInputStream(const BlockInputStreamPtr & input, const ExpressionActionsPtr & expression_,
                                               ssize_t filter_column_, bool remove_filter)
    : remove_filter(remove_filter), expression(expression_), filter_column(filter_column_)
{
    children.push_back(input);
}

FilterBlockInputStream::FilterBlockInputStream(const BlockInputStreamPtr & input, const ExpressionActionsPtr & expression_,
                                               const String & filter_column_name, bool remove_filter)
    : remove_filter(remove_filter), expression(expression_)
=======
FilterBlockInputStream::FilterBlockInputStream(const BlockInputStreamPtr & input, const ExpressionActionsPtr & expression_, const String & filter_column_name)
    : expression(expression_)
>>>>>>> 52912f5f
{
    children.push_back(input);

    /// Determine position of filter column.
    header = input->getHeader();
    expression->execute(header);

    filter_column = header.getPositionByName(filter_column_name);
    auto & column_elem = header.safeGetByPosition(filter_column);

    /// Isn't the filter already constant?
    if (column_elem.column)
        constant_filter_description = ConstantFilterDescription(*column_elem.column);

    if (!constant_filter_description.always_false
        && !constant_filter_description.always_true)
    {
        /// Replace the filter column to a constant with value 1.
        FilterDescription filter_description_check(*column_elem.column);
        column_elem.column = column_elem.type->createColumnConst(header.rows(), UInt64(1));
    }

    if (remove_filter)
        header.erase(filter_column_name);
}


String FilterBlockInputStream::getName() const { return "Filter"; }


Block FilterBlockInputStream::getTotals()
{
    if (IProfilingBlockInputStream * child = dynamic_cast<IProfilingBlockInputStream *>(&*children.back()))
    {
        totals = child->getTotals();
        expression->executeOnTotals(totals);
    }

    return totals;
}


Block FilterBlockInputStream::getHeader() const
{
    return header;
}


Block FilterBlockInputStream::readImpl()
{
    Block res;

    if (constant_filter_description.always_false)
        return removeFilterIfNeed(std::move(res));

    /// Until non-empty block after filtering or end of stream.
    while (1)
    {
        res = children.back()->read();
        if (!res)
            return res;

        expression->execute(res);

        if (constant_filter_description.always_true)
            return removeFilterIfNeed(std::move(res));

        size_t columns = res.columns();
        ColumnPtr column = res.safeGetByPosition(filter_column).column;

        /** It happens that at the stage of analysis of expressions (in sample_block) the columns-constants have not been calculated yet,
            *  and now - are calculated. That is, not all cases are covered by the code above.
            * This happens if the function returns a constant for a non-constant argument.
            * For example, `ignore` function.
            */
        constant_filter_description = ConstantFilterDescription(*column);

        if (constant_filter_description.always_false)
        {
            res.clear();
            return res;
        }

        if (constant_filter_description.always_true)
            return removeFilterIfNeed(std::move(res));

        FilterDescription filter_and_holder(*column);

        /** Let's find out how many rows will be in result.
          * To do this, we filter out the first non-constant column
          *  or calculate number of set bytes in the filter.
          */
        size_t first_non_constant_column = 0;
        for (size_t i = 0; i < columns; ++i)
        {
            if (!res.safeGetByPosition(i).column->isColumnConst())
            {
                first_non_constant_column = i;

                if (first_non_constant_column != static_cast<size_t>(filter_column))
                    break;
            }
        }

        size_t filtered_rows = 0;
        if (first_non_constant_column != static_cast<size_t>(filter_column))
        {
            ColumnWithTypeAndName & current_column = res.safeGetByPosition(first_non_constant_column);
            current_column.column = current_column.column->filter(*filter_and_holder.data, -1);
            filtered_rows = current_column.column->size();
        }
        else
        {
            filtered_rows = countBytesInFilter(*filter_and_holder.data);
        }

        /// If the current block is completely filtered out, let's move on to the next one.
        if (filtered_rows == 0)
            continue;

        /// If all the rows pass through the filter.
        if (filtered_rows == filter_and_holder.data->size())
        {
            /// Replace the column with the filter by a constant.
            res.safeGetByPosition(filter_column).column = res.safeGetByPosition(filter_column).type->createColumnConst(filtered_rows, UInt64(1));
            /// No need to touch the rest of the columns.
            return removeFilterIfNeed(std::move(res));
        }

        /// Filter the rest of the columns.
        for (size_t i = 0; i < columns; ++i)
        {
            ColumnWithTypeAndName & current_column = res.safeGetByPosition(i);

            if (i == static_cast<size_t>(filter_column))
            {
                /// The column with filter itself is replaced with a column with a constant `1`, since after filtering, nothing else will remain.
                /// NOTE User could pass column with something different than 0 and 1 for filter.
                /// Example:
                ///  SELECT materialize(100) AS x WHERE x
                /// will work incorrectly.
                current_column.column = current_column.type->createColumnConst(filtered_rows, UInt64(1));
                continue;
            }

            if (i == first_non_constant_column)
                continue;

            if (current_column.column->isColumnConst())
                current_column.column = current_column.column->cut(0, filtered_rows);
            else
                current_column.column = current_column.column->filter(*filter_and_holder.data, -1);
        }

        return removeFilterIfNeed(std::move(res));
    }
}


Block FilterBlockInputStream::removeFilterIfNeed(Block && block)
{
    if (block && remove_filter)
        block.erase(static_cast<size_t>(filter_column));

    return block;
}


}<|MERGE_RESOLUTION|>--- conflicted
+++ resolved
@@ -17,21 +17,9 @@
 }
 
 
-<<<<<<< HEAD
-FilterBlockInputStream::FilterBlockInputStream(const BlockInputStreamPtr & input, const ExpressionActionsPtr & expression_,
-                                               ssize_t filter_column_, bool remove_filter)
-    : remove_filter(remove_filter), expression(expression_), filter_column(filter_column_)
-{
-    children.push_back(input);
-}
-
 FilterBlockInputStream::FilterBlockInputStream(const BlockInputStreamPtr & input, const ExpressionActionsPtr & expression_,
                                                const String & filter_column_name, bool remove_filter)
     : remove_filter(remove_filter), expression(expression_)
-=======
-FilterBlockInputStream::FilterBlockInputStream(const BlockInputStreamPtr & input, const ExpressionActionsPtr & expression_, const String & filter_column_name)
-    : expression(expression_)
->>>>>>> 52912f5f
 {
     children.push_back(input);
 
