namespace DB
{

namespace ErrorCodes
{
    /** Previously, these constants were located in one enum.
      * But in this case there is a problem: when you add a new constant, you need to recompile
      *  all translation units that use at least one constant (almost the whole project).
      * Therefore it is made so that definitions of constants are located here, in one file,
      *  and their declaration are in different files, at the place of use.
      */

    extern const int UNSUPPORTED_METHOD = 1;
    extern const int UNSUPPORTED_PARAMETER = 2;
    extern const int UNEXPECTED_END_OF_FILE = 3;
    extern const int EXPECTED_END_OF_FILE = 4;
    extern const int CANNOT_PARSE_TEXT = 6;
    extern const int INCORRECT_NUMBER_OF_COLUMNS = 7;
    extern const int THERE_IS_NO_COLUMN = 8;
    extern const int SIZES_OF_COLUMNS_DOESNT_MATCH = 9;
    extern const int NOT_FOUND_COLUMN_IN_BLOCK = 10;
    extern const int POSITION_OUT_OF_BOUND = 11;
    extern const int PARAMETER_OUT_OF_BOUND = 12;
    extern const int SIZES_OF_COLUMNS_IN_TUPLE_DOESNT_MATCH = 13;
    extern const int DUPLICATE_COLUMN = 15;
    extern const int NO_SUCH_COLUMN_IN_TABLE = 16;
    extern const int DELIMITER_IN_STRING_LITERAL_DOESNT_MATCH = 17;
    extern const int CANNOT_INSERT_ELEMENT_INTO_CONSTANT_COLUMN = 18;
    extern const int SIZE_OF_FIXED_STRING_DOESNT_MATCH = 19;
    extern const int NUMBER_OF_COLUMNS_DOESNT_MATCH = 20;
    extern const int CANNOT_READ_ALL_DATA_FROM_TAB_SEPARATED_INPUT = 21;
    extern const int CANNOT_PARSE_ALL_VALUE_FROM_TAB_SEPARATED_INPUT = 22;
    extern const int CANNOT_READ_FROM_ISTREAM = 23;
    extern const int CANNOT_WRITE_TO_OSTREAM = 24;
    extern const int CANNOT_PARSE_ESCAPE_SEQUENCE = 25;
    extern const int CANNOT_PARSE_QUOTED_STRING = 26;
    extern const int CANNOT_PARSE_INPUT_ASSERTION_FAILED = 27;
    extern const int CANNOT_PRINT_FLOAT_OR_DOUBLE_NUMBER = 28;
    extern const int CANNOT_PRINT_INTEGER = 29;
    extern const int CANNOT_READ_SIZE_OF_COMPRESSED_CHUNK = 30;
    extern const int CANNOT_READ_COMPRESSED_CHUNK = 31;
    extern const int ATTEMPT_TO_READ_AFTER_EOF = 32;
    extern const int CANNOT_READ_ALL_DATA = 33;
    extern const int TOO_MANY_ARGUMENTS_FOR_FUNCTION = 34;
    extern const int TOO_FEW_ARGUMENTS_FOR_FUNCTION = 35;
    extern const int BAD_ARGUMENTS = 36;
    extern const int UNKNOWN_ELEMENT_IN_AST = 37;
    extern const int CANNOT_PARSE_DATE = 38;
    extern const int TOO_LARGE_SIZE_COMPRESSED = 39;
    extern const int CHECKSUM_DOESNT_MATCH = 40;
    extern const int CANNOT_PARSE_DATETIME = 41;
    extern const int NUMBER_OF_ARGUMENTS_DOESNT_MATCH = 42;
    extern const int ILLEGAL_TYPE_OF_ARGUMENT = 43;
    extern const int ILLEGAL_COLUMN = 44;
    extern const int ILLEGAL_NUMBER_OF_RESULT_COLUMNS = 45;
    extern const int UNKNOWN_FUNCTION = 46;
    extern const int UNKNOWN_IDENTIFIER = 47;
    extern const int NOT_IMPLEMENTED = 48;
    extern const int LOGICAL_ERROR = 49;
    extern const int UNKNOWN_TYPE = 50;
    extern const int EMPTY_LIST_OF_COLUMNS_QUERIED = 51;
    extern const int COLUMN_QUERIED_MORE_THAN_ONCE = 52;
    extern const int TYPE_MISMATCH = 53;
    extern const int STORAGE_DOESNT_ALLOW_PARAMETERS = 54;
    extern const int STORAGE_REQUIRES_PARAMETER = 55;
    extern const int UNKNOWN_STORAGE = 56;
    extern const int TABLE_ALREADY_EXISTS = 57;
    extern const int TABLE_METADATA_ALREADY_EXISTS = 58;
    extern const int ILLEGAL_TYPE_OF_COLUMN_FOR_FILTER = 59;
    extern const int UNKNOWN_TABLE = 60;
    extern const int ONLY_FILTER_COLUMN_IN_BLOCK = 61;
    extern const int SYNTAX_ERROR = 62;
    extern const int UNKNOWN_AGGREGATE_FUNCTION = 63;
    extern const int CANNOT_READ_AGGREGATE_FUNCTION_FROM_TEXT = 64;
    extern const int CANNOT_WRITE_AGGREGATE_FUNCTION_AS_TEXT = 65;
    extern const int NOT_A_COLUMN = 66;
    extern const int ILLEGAL_KEY_OF_AGGREGATION = 67;
    extern const int CANNOT_GET_SIZE_OF_FIELD = 68;
    extern const int ARGUMENT_OUT_OF_BOUND = 69;
    extern const int CANNOT_CONVERT_TYPE = 70;
    extern const int CANNOT_WRITE_AFTER_END_OF_BUFFER = 71;
    extern const int CANNOT_PARSE_NUMBER = 72;
    extern const int UNKNOWN_FORMAT = 73;
    extern const int CANNOT_READ_FROM_FILE_DESCRIPTOR = 74;
    extern const int CANNOT_WRITE_TO_FILE_DESCRIPTOR = 75;
    extern const int CANNOT_OPEN_FILE = 76;
    extern const int CANNOT_CLOSE_FILE = 77;
    extern const int UNKNOWN_TYPE_OF_QUERY = 78;
    extern const int INCORRECT_FILE_NAME = 79;
    extern const int INCORRECT_QUERY = 80;
    extern const int UNKNOWN_DATABASE = 81;
    extern const int DATABASE_ALREADY_EXISTS = 82;
    extern const int DIRECTORY_DOESNT_EXIST = 83;
    extern const int DIRECTORY_ALREADY_EXISTS = 84;
    extern const int FORMAT_IS_NOT_SUITABLE_FOR_INPUT = 85;
    extern const int RECEIVED_ERROR_FROM_REMOTE_IO_SERVER = 86;
    extern const int CANNOT_SEEK_THROUGH_FILE = 87;
    extern const int CANNOT_TRUNCATE_FILE = 88;
    extern const int UNKNOWN_COMPRESSION_METHOD = 89;
    extern const int EMPTY_LIST_OF_COLUMNS_PASSED = 90;
    extern const int SIZES_OF_MARKS_FILES_ARE_INCONSISTENT = 91;
    extern const int EMPTY_DATA_PASSED = 92;
    extern const int UNKNOWN_AGGREGATED_DATA_VARIANT = 93;
    extern const int CANNOT_MERGE_DIFFERENT_AGGREGATED_DATA_VARIANTS = 94;
    extern const int CANNOT_READ_FROM_SOCKET = 95;
    extern const int CANNOT_WRITE_TO_SOCKET = 96;
    extern const int CANNOT_READ_ALL_DATA_FROM_CHUNKED_INPUT = 97;
    extern const int CANNOT_WRITE_TO_EMPTY_BLOCK_OUTPUT_STREAM = 98;
    extern const int UNKNOWN_PACKET_FROM_CLIENT = 99;
    extern const int UNKNOWN_PACKET_FROM_SERVER = 100;
    extern const int UNEXPECTED_PACKET_FROM_CLIENT = 101;
    extern const int UNEXPECTED_PACKET_FROM_SERVER = 102;
    extern const int RECEIVED_DATA_FOR_WRONG_QUERY_ID = 103;
    extern const int TOO_SMALL_BUFFER_SIZE = 104;
    extern const int CANNOT_READ_HISTORY = 105;
    extern const int CANNOT_APPEND_HISTORY = 106;
    extern const int FILE_DOESNT_EXIST = 107;
    extern const int NO_DATA_TO_INSERT = 108;
    extern const int CANNOT_BLOCK_SIGNAL = 109;
    extern const int CANNOT_UNBLOCK_SIGNAL = 110;
    extern const int CANNOT_MANIPULATE_SIGSET = 111;
    extern const int CANNOT_WAIT_FOR_SIGNAL = 112;
    extern const int THERE_IS_NO_SESSION = 113;
    extern const int CANNOT_CLOCK_GETTIME = 114;
    extern const int UNKNOWN_SETTING = 115;
    extern const int THERE_IS_NO_DEFAULT_VALUE = 116;
    extern const int INCORRECT_DATA = 117;
    extern const int ENGINE_REQUIRED = 119;
    extern const int CANNOT_INSERT_VALUE_OF_DIFFERENT_SIZE_INTO_TUPLE = 120;
    extern const int UNSUPPORTED_JOIN_KEYS = 121;
    extern const int INCOMPATIBLE_COLUMNS = 122;
    extern const int UNKNOWN_TYPE_OF_AST_NODE = 123;
    extern const int INCORRECT_ELEMENT_OF_SET = 124;
    extern const int INCORRECT_RESULT_OF_SCALAR_SUBQUERY = 125;
    extern const int CANNOT_GET_RETURN_TYPE = 126;
    extern const int ILLEGAL_INDEX = 127;
    extern const int TOO_LARGE_ARRAY_SIZE = 128;
    extern const int FUNCTION_IS_SPECIAL = 129;
    extern const int CANNOT_READ_ARRAY_FROM_TEXT = 130;
    extern const int TOO_LARGE_STRING_SIZE = 131;
    extern const int AGGREGATE_FUNCTION_DOESNT_ALLOW_PARAMETERS = 133;
    extern const int PARAMETERS_TO_AGGREGATE_FUNCTIONS_MUST_BE_LITERALS = 134;
    extern const int ZERO_ARRAY_OR_TUPLE_INDEX = 135;
    extern const int UNKNOWN_ELEMENT_IN_CONFIG = 137;
    extern const int EXCESSIVE_ELEMENT_IN_CONFIG = 138;
    extern const int NO_ELEMENTS_IN_CONFIG = 139;
    extern const int ALL_REQUESTED_COLUMNS_ARE_MISSING = 140;
    extern const int SAMPLING_NOT_SUPPORTED = 141;
    extern const int NOT_FOUND_NODE = 142;
    extern const int FOUND_MORE_THAN_ONE_NODE = 143;
    extern const int FIRST_DATE_IS_BIGGER_THAN_LAST_DATE = 144;
    extern const int UNKNOWN_OVERFLOW_MODE = 145;
    extern const int QUERY_SECTION_DOESNT_MAKE_SENSE = 146;
    extern const int NOT_FOUND_FUNCTION_ELEMENT_FOR_AGGREGATE = 147;
    extern const int NOT_FOUND_RELATION_ELEMENT_FOR_CONDITION = 148;
    extern const int NOT_FOUND_RHS_ELEMENT_FOR_CONDITION = 149;
    extern const int EMPTY_LIST_OF_ATTRIBUTES_PASSED = 150;
    extern const int INDEX_OF_COLUMN_IN_SORT_CLAUSE_IS_OUT_OF_RANGE = 151;
    extern const int UNKNOWN_DIRECTION_OF_SORTING = 152;
    extern const int ILLEGAL_DIVISION = 153;
    extern const int AGGREGATE_FUNCTION_NOT_APPLICABLE = 154;
    extern const int UNKNOWN_RELATION = 155;
    extern const int DICTIONARIES_WAS_NOT_LOADED = 156;
    extern const int ILLEGAL_OVERFLOW_MODE = 157;
    extern const int TOO_MANY_ROWS = 158;
    extern const int TIMEOUT_EXCEEDED = 159;
    extern const int TOO_SLOW = 160;
    extern const int TOO_MANY_COLUMNS = 161;
    extern const int TOO_DEEP_SUBQUERIES = 162;
    extern const int TOO_DEEP_PIPELINE = 163;
    extern const int READONLY = 164;
    extern const int TOO_MANY_TEMPORARY_COLUMNS = 165;
    extern const int TOO_MANY_TEMPORARY_NON_CONST_COLUMNS = 166;
    extern const int TOO_DEEP_AST = 167;
    extern const int TOO_BIG_AST = 168;
    extern const int BAD_TYPE_OF_FIELD = 169;
    extern const int BAD_GET = 170;
    extern const int BLOCKS_HAVE_DIFFERENT_STRUCTURE = 171;
    extern const int CANNOT_CREATE_DIRECTORY = 172;
    extern const int CANNOT_ALLOCATE_MEMORY = 173;
    extern const int CYCLIC_ALIASES = 174;
    extern const int CHUNK_NOT_FOUND = 176;
    extern const int DUPLICATE_CHUNK_NAME = 177;
    extern const int MULTIPLE_ALIASES_FOR_EXPRESSION = 178;
    extern const int MULTIPLE_EXPRESSIONS_FOR_ALIAS = 179;
    extern const int THERE_IS_NO_PROFILE = 180;
    extern const int ILLEGAL_FINAL = 181;
    extern const int ILLEGAL_PREWHERE = 182;
    extern const int UNEXPECTED_EXPRESSION = 183;
    extern const int ILLEGAL_AGGREGATION = 184;
    extern const int UNSUPPORTED_MYISAM_BLOCK_TYPE = 185;
    extern const int UNSUPPORTED_COLLATION_LOCALE = 186;
    extern const int COLLATION_COMPARISON_FAILED = 187;
    extern const int UNKNOWN_ACTION = 188;
    extern const int TABLE_MUST_NOT_BE_CREATED_MANUALLY = 189;
    extern const int SIZES_OF_ARRAYS_DOESNT_MATCH = 190;
    extern const int SET_SIZE_LIMIT_EXCEEDED = 191;
    extern const int UNKNOWN_USER = 192;
    extern const int WRONG_PASSWORD = 193;
    extern const int REQUIRED_PASSWORD = 194;
    extern const int IP_ADDRESS_NOT_ALLOWED = 195;
    extern const int UNKNOWN_ADDRESS_PATTERN_TYPE = 196;
    extern const int SERVER_REVISION_IS_TOO_OLD = 197;
    extern const int DNS_ERROR = 198;
    extern const int UNKNOWN_QUOTA = 199;
    extern const int QUOTA_DOESNT_ALLOW_KEYS = 200;
    extern const int QUOTA_EXPIRED = 201;
    extern const int TOO_MANY_SIMULTANEOUS_QUERIES = 202;
    extern const int NO_FREE_CONNECTION = 203;
    extern const int CANNOT_FSYNC = 204;
    extern const int NESTED_TYPE_TOO_DEEP = 205;
    extern const int ALIAS_REQUIRED = 206;
    extern const int AMBIGUOUS_IDENTIFIER = 207;
    extern const int EMPTY_NESTED_TABLE = 208;
    extern const int SOCKET_TIMEOUT = 209;
    extern const int NETWORK_ERROR = 210;
    extern const int EMPTY_QUERY = 211;
    extern const int UNKNOWN_LOAD_BALANCING = 212;
    extern const int UNKNOWN_TOTALS_MODE = 213;
    extern const int CANNOT_STATVFS = 214;
    extern const int NOT_AN_AGGREGATE = 215;
    extern const int QUERY_WITH_SAME_ID_IS_ALREADY_RUNNING = 216;
    extern const int CLIENT_HAS_CONNECTED_TO_WRONG_PORT = 217;
    extern const int TABLE_IS_DROPPED = 218;
    extern const int DATABASE_NOT_EMPTY = 219;
    extern const int DUPLICATE_INTERSERVER_IO_ENDPOINT = 220;
    extern const int NO_SUCH_INTERSERVER_IO_ENDPOINT = 221;
    extern const int ADDING_REPLICA_TO_NON_EMPTY_TABLE = 222;
    extern const int UNEXPECTED_AST_STRUCTURE = 223;
    extern const int REPLICA_IS_ALREADY_ACTIVE = 224;
    extern const int NO_ZOOKEEPER = 225;
    extern const int NO_FILE_IN_DATA_PART = 226;
    extern const int UNEXPECTED_FILE_IN_DATA_PART = 227;
    extern const int BAD_SIZE_OF_FILE_IN_DATA_PART = 228;
    extern const int QUERY_IS_TOO_LARGE = 229;
    extern const int NOT_FOUND_EXPECTED_DATA_PART = 230;
    extern const int TOO_MANY_UNEXPECTED_DATA_PARTS = 231;
    extern const int NO_SUCH_DATA_PART = 232;
    extern const int BAD_DATA_PART_NAME = 233;
    extern const int NO_REPLICA_HAS_PART = 234;
    extern const int DUPLICATE_DATA_PART = 235;
    extern const int ABORTED = 236;
    extern const int NO_REPLICA_NAME_GIVEN = 237;
    extern const int FORMAT_VERSION_TOO_OLD = 238;
    extern const int CANNOT_MUNMAP = 239;
    extern const int CANNOT_MREMAP = 240;
    extern const int MEMORY_LIMIT_EXCEEDED = 241;
    extern const int TABLE_IS_READ_ONLY = 242;
    extern const int NOT_ENOUGH_SPACE = 243;
    extern const int UNEXPECTED_ZOOKEEPER_ERROR = 244;
    extern const int CORRUPTED_DATA = 246;
    extern const int INCORRECT_MARK = 247;
    extern const int INVALID_PARTITION_VALUE = 248;
    extern const int NOT_ENOUGH_BLOCK_NUMBERS = 250;
    extern const int NO_SUCH_REPLICA = 251;
    extern const int TOO_MANY_PARTS = 252;
    extern const int REPLICA_IS_ALREADY_EXIST = 253;
    extern const int NO_ACTIVE_REPLICAS = 254;
    extern const int TOO_MANY_RETRIES_TO_FETCH_PARTS = 255;
    extern const int PARTITION_ALREADY_EXISTS = 256;
    extern const int PARTITION_DOESNT_EXIST = 257;
    extern const int UNION_ALL_RESULT_STRUCTURES_MISMATCH = 258;
    extern const int CLIENT_OUTPUT_FORMAT_SPECIFIED = 260;
    extern const int UNKNOWN_BLOCK_INFO_FIELD = 261;
    extern const int BAD_COLLATION = 262;
    extern const int CANNOT_COMPILE_CODE = 263;
    extern const int INCOMPATIBLE_TYPE_OF_JOIN = 264;
    extern const int NO_AVAILABLE_REPLICA = 265;
    extern const int MISMATCH_REPLICAS_DATA_SOURCES = 266;
    extern const int STORAGE_DOESNT_SUPPORT_PARALLEL_REPLICAS = 267;
    extern const int CPUID_ERROR = 268;
    extern const int INFINITE_LOOP = 269;
    extern const int CANNOT_COMPRESS = 270;
    extern const int CANNOT_DECOMPRESS = 271;
    extern const int CANNOT_IO_SUBMIT = 272;
    extern const int CANNOT_IO_GETEVENTS = 273;
    extern const int AIO_READ_ERROR = 274;
    extern const int AIO_WRITE_ERROR = 275;
    extern const int INDEX_NOT_USED = 277;
    extern const int LEADERSHIP_LOST = 278;
    extern const int ALL_CONNECTION_TRIES_FAILED = 279;
    extern const int NO_AVAILABLE_DATA = 280;
    extern const int DICTIONARY_IS_EMPTY = 281;
    extern const int INCORRECT_INDEX = 282;
    extern const int UNKNOWN_DISTRIBUTED_PRODUCT_MODE = 283;
    extern const int UNKNOWN_GLOBAL_SUBQUERIES_METHOD = 284;
    extern const int TOO_FEW_LIVE_REPLICAS = 285;
    extern const int UNSATISFIED_QUORUM_FOR_PREVIOUS_WRITE = 286;
    extern const int UNKNOWN_FORMAT_VERSION = 287;
    extern const int DISTRIBUTED_IN_JOIN_SUBQUERY_DENIED = 288;
    extern const int REPLICA_IS_NOT_IN_QUORUM = 289;
    extern const int LIMIT_EXCEEDED = 290;
    extern const int DATABASE_ACCESS_DENIED = 291;
    extern const int LEADERSHIP_CHANGED = 292;
    extern const int MONGODB_CANNOT_AUTHENTICATE = 293;
    extern const int INVALID_BLOCK_EXTRA_INFO = 294;
    extern const int RECEIVED_EMPTY_DATA = 295;
    extern const int NO_REMOTE_SHARD_FOUND = 296;
    extern const int SHARD_HAS_NO_CONNECTIONS = 297;
    extern const int CANNOT_PIPE = 298;
    extern const int CANNOT_FORK = 299;
    extern const int CANNOT_DLSYM = 300;
    extern const int CANNOT_CREATE_CHILD_PROCESS = 301;
    extern const int CHILD_WAS_NOT_EXITED_NORMALLY = 302;
    extern const int CANNOT_SELECT = 303;
    extern const int CANNOT_WAITPID = 304;
    extern const int TABLE_WAS_NOT_DROPPED = 305;
    extern const int TOO_DEEP_RECURSION = 306;
    extern const int TOO_MANY_BYTES = 307;
    extern const int UNEXPECTED_NODE_IN_ZOOKEEPER = 308;
    extern const int FUNCTION_CANNOT_HAVE_PARAMETERS = 309;
    extern const int INVALID_SHARD_WEIGHT = 317;
    extern const int INVALID_CONFIG_PARAMETER = 318;
    extern const int UNKNOWN_STATUS_OF_INSERT = 319;
    extern const int VALUE_IS_OUT_OF_RANGE_OF_DATA_TYPE = 321;
    extern const int BARRIER_TIMEOUT = 335;
    extern const int UNKNOWN_DATABASE_ENGINE = 336;
    extern const int DDL_GUARD_IS_ACTIVE = 337;
    extern const int UNFINISHED = 341;
    extern const int METADATA_MISMATCH = 342;
    extern const int SUPPORT_IS_DISABLED = 344;
    extern const int TABLE_DIFFERS_TOO_MUCH = 345;
    extern const int CANNOT_CONVERT_CHARSET = 346;
    extern const int CANNOT_LOAD_CONFIG = 347;
    extern const int CANNOT_INSERT_NULL_IN_ORDINARY_COLUMN = 349;
    extern const int INCOMPATIBLE_SOURCE_TABLES = 350;
    extern const int AMBIGUOUS_TABLE_NAME = 351;
    extern const int AMBIGUOUS_COLUMN_NAME = 352;
    extern const int INDEX_OF_POSITIONAL_ARGUMENT_IS_OUT_OF_RANGE = 353;
    extern const int ZLIB_INFLATE_FAILED = 354;
    extern const int ZLIB_DEFLATE_FAILED = 355;
    extern const int BAD_LAMBDA = 356;
    extern const int RESERVED_IDENTIFIER_NAME = 357;
    extern const int INTO_OUTFILE_NOT_ALLOWED = 358;
    extern const int TABLE_SIZE_EXCEEDS_MAX_DROP_SIZE_LIMIT = 359;
    extern const int CANNOT_CREATE_CHARSET_CONVERTER = 360;
    extern const int SEEK_POSITION_OUT_OF_BOUND = 361;
    extern const int CURRENT_WRITE_BUFFER_IS_EXHAUSTED = 362;
    extern const int CANNOT_CREATE_IO_BUFFER = 363;
    extern const int RECEIVED_ERROR_TOO_MANY_REQUESTS = 364;
    extern const int OUTPUT_IS_NOT_SORTED = 365;
    extern const int SIZES_OF_NESTED_COLUMNS_ARE_INCONSISTENT = 366;
    extern const int TOO_MANY_FETCHES = 367;
    extern const int BAD_CAST = 368;
    extern const int ALL_REPLICAS_ARE_STALE = 369;
    extern const int DATA_TYPE_CANNOT_BE_USED_IN_TABLES = 370;
    extern const int INCONSISTENT_CLUSTER_DEFINITION = 371;
    extern const int SESSION_NOT_FOUND = 372;
    extern const int SESSION_IS_LOCKED = 373;
    extern const int INVALID_SESSION_TIMEOUT = 374;
    extern const int CANNOT_DLOPEN = 375;
    extern const int CANNOT_PARSE_UUID = 376;
    extern const int ILLEGAL_SYNTAX_FOR_DATA_TYPE = 377;
    extern const int DATA_TYPE_CANNOT_HAVE_ARGUMENTS = 378;
    extern const int UNKNOWN_STATUS_OF_DISTRIBUTED_DDL_TASK = 379;
    extern const int CANNOT_KILL = 380;
    extern const int HTTP_LENGTH_REQUIRED = 381;
    extern const int CANNOT_LOAD_CATBOOST_MODEL = 382;
    extern const int CANNOT_APPLY_CATBOOST_MODEL = 383;
    extern const int PART_IS_TEMPORARILY_LOCKED = 384;
    extern const int MULTIPLE_STREAMS_REQUIRED = 385;
    extern const int NO_COMMON_TYPE = 386;
    extern const int DICTIONARY_ALREADY_EXISTS = 387;
    extern const int CANNOT_ASSIGN_OPTIMIZE = 388;
    extern const int INSERT_WAS_DEDUPLICATED = 389;
    extern const int CANNOT_GET_CREATE_TABLE_QUERY = 390;
    extern const int EXTERNAL_LIBRARY_ERROR = 391;
    extern const int QUERY_IS_PROHIBITED = 392;
    extern const int THERE_IS_NO_QUERY = 393;
    extern const int QUERY_WAS_CANCELLED = 394;
    extern const int FUNCTION_THROW_IF_VALUE_IS_NON_ZERO = 395;
    extern const int TOO_MANY_ROWS_OR_BYTES = 396;
    extern const int QUERY_IS_NOT_SUPPORTED_IN_MATERIALIZED_VIEW = 397;
    extern const int UNKNOWN_MUTATION_COMMAND = 398;
    extern const int FORMAT_IS_NOT_SUITABLE_FOR_OUTPUT = 399;
    extern const int CANNOT_STAT = 400;
    extern const int FEATURE_IS_NOT_ENABLED_AT_BUILD_TIME = 401;
    extern const int CANNOT_IOSETUP = 402;
    extern const int INVALID_JOIN_ON_EXPRESSION = 403;
    extern const int BAD_ODBC_CONNECTION_STRING = 404;
    extern const int PARTITION_SIZE_EXCEEDS_MAX_DROP_SIZE_LIMIT = 405;
    extern const int TOP_AND_LIMIT_TOGETHER = 406;
    extern const int DECIMAL_OVERFLOW = 407;
    extern const int BAD_REQUEST_PARAMETER = 408;
    extern const int EXTERNAL_EXECUTABLE_NOT_FOUND = 409;
    extern const int EXTERNAL_SERVER_IS_NOT_RESPONDING = 410;
    extern const int PTHREAD_ERROR = 411;
    extern const int NETLINK_ERROR = 412;
    extern const int CANNOT_SET_SIGNAL_HANDLER = 413;
    extern const int ALL_REPLICAS_LOST = 415;
    extern const int REPLICA_STATUS_CHANGED = 416;
    extern const int EXPECTED_ALL_OR_ANY = 417;
    extern const int UNKNOWN_JOIN_STRICTNESS = 418;
    extern const int MULTIPLE_ASSIGNMENTS_TO_COLUMN = 419;
    extern const int CANNOT_UPDATE_COLUMN = 420;
    extern const int CANNOT_ADD_DIFFERENT_AGGREGATE_STATES = 421;
    extern const int UNSUPPORTED_URI_SCHEME = 422;
    extern const int CANNOT_GETTIMEOFDAY = 423;
    extern const int CANNOT_LINK = 424;
    extern const int SYSTEM_ERROR = 425;
    extern const int NULL_POINTER_DEREFERENCE = 426;
    extern const int CANNOT_COMPILE_REGEXP = 427;
    extern const int UNKNOWN_LOG_LEVEL = 428;
    extern const int FAILED_TO_GETPWUID = 429;
    extern const int MISMATCHING_USERS_FOR_PROCESS_AND_DATA = 430;
    extern const int ILLEGAL_SYNTAX_FOR_CODEC_TYPE = 431;
    extern const int UNKNOWN_CODEC = 432;
    extern const int ILLEGAL_CODEC_PARAMETER = 433;
    extern const int CANNOT_PARSE_PROTOBUF_SCHEMA = 434;
    extern const int NO_DATA_FOR_REQUIRED_PROTOBUF_FIELD = 435;
    extern const int PROTOBUF_BAD_CAST = 436;
    extern const int PROTOBUF_FIELD_NOT_REPEATED = 437;
    extern const int DATA_TYPE_CANNOT_BE_PROMOTED = 438;
    extern const int CANNOT_SCHEDULE_TASK = 439;
    extern const int INVALID_LIMIT_EXPRESSION = 440;
    extern const int CANNOT_PARSE_DOMAIN_VALUE_FROM_STRING = 441;
    extern const int BAD_DATABASE_FOR_TEMPORARY_TABLE = 442;
    extern const int NO_COMMON_COLUMNS_WITH_PROTOBUF_SCHEMA = 443;
    extern const int UNKNOWN_PROTOBUF_FORMAT = 444;
    extern const int CANNOT_MPROTECT = 445;
    extern const int FUNCTION_NOT_ALLOWED = 446;
    extern const int HYPERSCAN_CANNOT_SCAN_TEXT = 447;
    extern const int BROTLI_READ_FAILED = 448;
    extern const int BROTLI_WRITE_FAILED = 449;
    extern const int BAD_TTL_EXPRESSION = 450;
    extern const int BAD_TTL_FILE = 451;
    extern const int SETTING_CONSTRAINT_VIOLATION = 452;
    extern const int MYSQL_CLIENT_INSUFFICIENT_CAPABILITIES = 453;
    extern const int OPENSSL_ERROR = 454;
    extern const int SUSPICIOUS_TYPE_FOR_LOW_CARDINALITY = 455;
    extern const int UNKNOWN_QUERY_PARAMETER = 456;
    extern const int BAD_QUERY_PARAMETER = 457;
    extern const int CANNOT_UNLINK = 458;
    extern const int CANNOT_SET_THREAD_PRIORITY = 459;
    extern const int CANNOT_CREATE_TIMER = 460;
    extern const int CANNOT_SET_TIMER_PERIOD = 461;
    extern const int CANNOT_DELETE_TIMER = 462;
    extern const int CANNOT_FCNTL = 463;
    extern const int CANNOT_PARSE_ELF = 464;
    extern const int CANNOT_PARSE_DWARF = 465;
    extern const int INSECURE_PATH = 466;
    extern const int CANNOT_PARSE_BOOL = 467;
    extern const int CANNOT_PTHREAD_ATTR = 468;
    extern const int VIOLATED_CONSTRAINT = 469;
    extern const int QUERY_IS_NOT_SUPPORTED_IN_LIVE_VIEW = 470;
    extern const int SETTINGS_ARE_NOT_SUPPORTED = 471;
    extern const int READONLY_SETTING = 472;
    extern const int DEADLOCK_AVOIDED = 473;
    extern const int INVALID_TEMPLATE_FORMAT = 474;
    extern const int INVALID_WITH_FILL_EXPRESSION = 475;
    extern const int WITH_TIES_WITHOUT_ORDER_BY = 476;
    extern const int INVALID_USAGE_OF_INPUT = 477;
    extern const int UNKNOWN_POLICY = 478;
    extern const int UNKNOWN_DISK = 479;
    extern const int UNKNOWN_PROTOCOL = 480;
    extern const int PATH_ACCESS_DENIED = 481;
    extern const int DICTIONARY_ACCESS_DENIED = 482;
    extern const int TOO_MANY_REDIRECTS = 483;
    extern const int INTERNAL_REDIS_ERROR = 484;
    extern const int SCALAR_ALREADY_EXISTS = 485;
    extern const int UNKNOWN_SCALAR = 486;
    extern const int CANNOT_GET_CREATE_DICTIONARY_QUERY = 487;
    extern const int UNKNOWN_DICTIONARY = 488;
    extern const int INCORRECT_DICTIONARY_DEFINITION = 489;
    extern const int CANNOT_FORMAT_DATETIME = 490;
    extern const int UNACCEPTABLE_URL = 491;
    extern const int ACCESS_ENTITY_NOT_FOUND = 492;
    extern const int ACCESS_ENTITY_ALREADY_EXISTS = 493;
    extern const int ACCESS_ENTITY_FOUND_DUPLICATES = 494;
    extern const int ACCESS_ENTITY_STORAGE_READONLY = 495;
    extern const int QUOTA_REQUIRES_CLIENT_KEY = 496;
    extern const int NOT_ENOUGH_PRIVILEGES = 497;
    extern const int LIMIT_BY_WITH_TIES_IS_NOT_SUPPORTED = 498;
    extern const int S3_ERROR = 499;
    extern const int CANNOT_CREATE_DATABASE = 501;
    extern const int CANNOT_SIGQUEUE = 502;
    extern const int AGGREGATE_FUNCTION_THROW = 503;
<<<<<<< HEAD
    extern const int CACHE_DICTIONARY_UPDATE_FAIL = 504;
=======
    extern const int FILE_ALREADY_EXISTS = 504;
    extern const int CANNOT_DELETE_DIRECTORY = 505;
    extern const int UNEXPECTED_ERROR_CODE = 506;
>>>>>>> 289f1697

    extern const int KEEPER_EXCEPTION = 999;
    extern const int POCO_EXCEPTION = 1000;
    extern const int STD_EXCEPTION = 1001;
    extern const int UNKNOWN_EXCEPTION = 1002;

    extern const int CONDITIONAL_TREE_PARENT_NOT_FOUND = 2001;
    extern const int ILLEGAL_PROJECTION_MANIPULATOR = 2002;
}

}<|MERGE_RESOLUTION|>--- conflicted
+++ resolved
@@ -475,13 +475,10 @@
     extern const int CANNOT_CREATE_DATABASE = 501;
     extern const int CANNOT_SIGQUEUE = 502;
     extern const int AGGREGATE_FUNCTION_THROW = 503;
-<<<<<<< HEAD
-    extern const int CACHE_DICTIONARY_UPDATE_FAIL = 504;
-=======
     extern const int FILE_ALREADY_EXISTS = 504;
     extern const int CANNOT_DELETE_DIRECTORY = 505;
     extern const int UNEXPECTED_ERROR_CODE = 506;
->>>>>>> 289f1697
+    extern const int CACHE_DICTIONARY_UPDATE_FAIL = 507;
 
     extern const int KEEPER_EXCEPTION = 999;
     extern const int POCO_EXCEPTION = 1000;
